library(FINN)
library(data.table)
library(ggplot2)
library(torch)

#=#=#=#=#=#=#=#=#=#=#=#=#=#=#=#=#=#=#=#=#=#=#=#=#=#=#=#=#=#=#=#=#=#=#=#=#=#=#=#=
## env data input ####
#=#=#=#=#=#=#=#=#=#=#=#=#=#=#=#=#=#=#=#=#=#=#=#=#=#=#=#=#=#=#=#=#=#=#=#=#=#=#=#=
# Define the number of days in each month
days_in_month <- c(31, 28, 31, 30, 31, 30, 31, 31, 30, 31, 30, 31)

# Define the years and site IDs
years <- 1970:2019
site_ids <- 1:4

# Create an empty list to store data
climate_data_list <- list()

# Loop over each year, month, and site to generate data
for (site_id in site_ids) {
  for (year in years) {
    for (month in 1:12) {
      days <- 1:days_in_month[month]

      # Handle leap years
      if (month == 2 && (year %% 4 == 0 && (year %% 100 != 0 || year %% 400 == 0))) {
        days <- 1:29
      }

      # Create a data frame for the current site, year, and month
      climate_data <- data.frame(
        siteID = site_id,
        year = year,
        month = month,
        day = days,
        tmp = runif(length(days), -10, 30),  # Random temperature values
        pre = runif(length(days), 0, 200)    # Random precipitation values
      )

      # Add to the list
      climate_data_list <- append(climate_data_list, list(climate_data))
    }
  }
}

# Combine the list into a single data frame
climate_dt <- rbindlist(climate_data_list)

# Use the function to create the array
climate_dt_day <- climate_dt
resultDay <- climateDF2array(climate_dt_day, env_vars = c("tmp", "pre"))
str(resultDay)

climate_dt_month <- climate_dt[, .(tmp = mean(tmp), pre = sum(pre)), by = .(siteID,year,month)]
resultMonth <- climateDF2array(climate_dt = data.frame(climate_dt_month), env_vars = c("tmp", "pre"))
str(resultMonth)

climate_dt_year <- climate_dt[, .(tmp = mean(tmp), pre = sum(pre)), by = .(siteID,year)]
resultYear <- climateDF2array(climate_dt = climate_dt_year, env_vars = c("tmp", "pre"))
str(resultYear)



#=#=#=#=#=#=#=#=#=#=#=#=#=#=#=#=#=#=#=#=#=#=#=#=#=#=#=#=#=#=#=#=#=#=#=#=#=#=#=#=
## 2. simulate data ####
#=#=#=#=#=#=#=#=#=#=#=#=#=#=#=#=#=#=#=#=#=#=#=#=#=#=#=#=#=#=#=#=#=#=#=#=#=#=#=#=
sp = 3L
patches = 5
sites = 10L
initCohort = CohortMat$new(dims = c(sites, patches, 10),
                           dbh = array(1, dim = c(sites, patches, 10)),
                           trees = array(1, dim = c(sites, patches, 10)),
                           sp = sp)
# torch::as_array(initCohort$dbh)
finn = FINN$new(sp = sp, env = 2L, device = "cpu", which = "all" ,
                parGrowth = matrix(c(0.1, 5), sp, 2, byrow = TRUE),
                parMort = matrix(c(runif(sp), runif(sp, 1, 4)), sp, 2, byrow = FALSE),
                parReg = runif(sp, 0.8, 0.9), # any value between 0 and 1. 0 = species needs no light for regeneration, 1 = species needs full light for regeneration
                parHeight = runif(sp, 0.3, 0.7), # plausible range is 0 to 1. default should be between 0.3 and 0.7
                # parHeight = c(0.6,0.6,0.7), # plausible range is 0 to 1. default should be between 0.3 and 0.7
                parGrowthEnv = list(matrix(c(10, 10, -5), sp, 2)),
                parMortEnv = list(matrix(c(-1, -1, 1)*0, sp, 2)),
                parRegEnv = list(matrix(c(1, 2, 3), sp, 2)),
                patch_size_ha = 0.1)

env = torch::torch_randn(size = c(sites, 7L, 2))*0+1

str(finn$device)

# CohortMat$new(dims = c(env$shape[1], patches, sp), sp = sp, device=finn$device)

system.time({
  #FINN.seed(1)
  pred1 = finn$predict(
    # dbh = initCohort$dbh,
    # trees = initCohort$trees,
    # species = initCohort$species,
    dbh = NULL,
    trees = NULL,
    species = NULL,
    env = env, patches = patches, debug = FALSE)
})

system.time({
#  FINN.seed(1)
  pred2 = finn$predict(
    # dbh = initCohort$dbh,
    # trees = initCohort$trees,
    # species = initCohort$species,
    dbh = NULL,
    trees = NULL,
    species = NULL,
    env = env, patches = patches, debug = T)
})

#=#=#=#=#=#=#=#=#=#=#=#=#=#=#=#=#=#=#=#=#=#=#=#=#=#=#=#=#=#=#=#=#=#=#=#=#=#=#=#=
## 3. model output --> inventory data.frame ####
#=#=#=#=#=#=#=#=#=#=#=#=#=#=#=#=#=#=#=#=#=#=#=#=#=#=#=#=#=#=#=#=#=#=#=#=#=#=#=#=
# pred = pred2

<<<<<<< HEAD
results <- pred2DF(pred1, format = "long")
results <- pred2DF(pred2, format = "long")

results <- pred2DF(pred1, format = "long")
results <- pred2DF(pred2, format = "long")
=======
results <- pred2DF(pred1, format = "wide")
>>>>>>> a9cf4789

str(results$site)
str(results$patch)
str(results$cohort)

ggplot(results$site[, .(value = max(value) ), by = .(year, species, variable)], aes(x = year, y = value, color = factor(species))) +
  geom_line() +
  labs(x = "Year",
       y = "value") +
  theme_minimal()+
  facet_wrap(~variable, scales = "free_y")

ggplot(results$site[, .(value = max(value) ), by = .(year, species, variable)], aes(x = year, y = value, color = factor(species))) +
  geom_line() +
  labs(x = "Year",
       y = "value") +
  theme_minimal()+
  facet_wrap(~variable, scales = "free_y")

#=#=#=#=#=#=#=#=#=#=#=#=#=#=#=#=#=#=#=#=#=#=#=#=#=#=#=#=#=#=#=#=#=#=#=#=#=#=#=#=
## 4. inventory data.frame --> model input ####
#=#=#=#=#=#=#=#=#=#=#=#=#=#=#=#=#=#=#=#=#=#=#=#=#=#=#=#=#=#=#=#=#=#=#=#=#=#=#=#=

results <- pred2DF(pred2, format = "wide")



test_cohort <- CohortMat$new(results$cohort[trees > 0 & year == max(year)])

# results$cohort[trees > 0]$cohortID

test_cohort$trees

test_cohort$asDF()

dim(torch::as_array(test_cohort$trees))

dim(test_cohort$trees)
summary(test_cohort$trees)

disturbance_intensity = 0.5
disturbance_frequency = 0.02

disturbances = array(NA_integer_, dim = c(sites, timesteps, patches))
dim(disturbances)
for(site_i in 1:sites){
  for(year_i in 1:timesteps){
    dist_site_year = rbinom(n = 1, size = 1, prob = frequency)
    disturbances[site_i, year_i, ] = dist_site_year*rbinom(n = patches, size = 1, prob = intensity)
  }
}

disturbances = 1*(disturbances == 0)
disturbances_tens <- torch::torch_tensor(disturbances, device = "cpu")

test_cohort$trees*disturbances_tens[,1,]$unsqueeze(3L)


dim(disturbances_tens)

as_array(initCohort$trees)*disturbances[1, 1,] # site_i, year_i, patch_i
as_array(initCohort$trees)*disturbances[1, 1,] # site_i, year_i, patch_i

initCohort$trees*disturbances[1, 1,] # site_i, year_i, patch_i

dim(test_cohort$trees)
dim(disturbances_tens) # site_i, year_i, patch_i
dim(test_cohort$trees[,,])
dim(disturbances_tens[,1,]) # site_i, year_i, patch_i

test_cohort$trees[,,]*disturbances_tens[,1,] # site_i, year_i, patch_i


results$site

max(results$cohort$cohortID)


## 4.1 calculate response variables ####
results <- pred2DF(pred1, format = "wide")


climateDF2array(results$site, env_vars = c("dbh", "trees", "species", "ba"))



# growth rates

# mortality rates

# regeneration rates

# basal area

# N trees

#=#=#=#=#=#=#=#=#=#=#=#=#=#=#=#=#=#=#=#=#=#=#=#=#=#=#=#=#=#=#=#=#=#=#=#=#=#=#=#=
## 5. fit model  ####
#=#=#=#=#=#=#=#=#=#=#=#=#=#=#=#=#=#=#=#=#=#=#=#=#=#=#=#=#=#=#=#=#=#=#=#=#=#=#=#=



#=#=#=#=#=#=#=#=#=#=#=#=#=#=#=#=#=#=#=#=#=#=#=#=#=#=#=#=#=#=#=#=#=#=#=#=#=#=#=#=
## 6. true vs. fitted  ####
#=#=#=#=#=#=#=#=#=#=#=#=#=#=#=#=#=#=#=#=#=#=#=#=#=#=#=#=#=#=#=#=#=#=#=#=#=#=#=#=

<|MERGE_RESOLUTION|>--- conflicted
+++ resolved
@@ -118,15 +118,7 @@
 #=#=#=#=#=#=#=#=#=#=#=#=#=#=#=#=#=#=#=#=#=#=#=#=#=#=#=#=#=#=#=#=#=#=#=#=#=#=#=#=
 # pred = pred2
 
-<<<<<<< HEAD
-results <- pred2DF(pred1, format = "long")
-results <- pred2DF(pred2, format = "long")
-
-results <- pred2DF(pred1, format = "long")
-results <- pred2DF(pred2, format = "long")
-=======
-results <- pred2DF(pred1, format = "wide")
->>>>>>> a9cf4789
+
 
 str(results$site)
 str(results$patch)
