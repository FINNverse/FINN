
#' Calculate the basal area of a tree given the diameter at breast height (dbh).
#'
#' This function calculates the basal area of a tree given the diameter at breast height (dbh).
#'
#' @param dbh torch.Tensor The diameter at breast height of the tree.
#'
#' @return torch.Tensor The basal area of the tree.
#'
#' @examples
#' dbh = torch::torch_tensor(50)
#' basal_area = BA_P(dbh)
#' print(basal_area)
#'
#' @import torch
#' @export
BA_P = function(dbh) {
  return(pi*(dbh/100./2.)^2.0)
}


#' Calculate the height of a tree based on its diameter at breast height and a global parameter.
#'
#' This function calculates the height of a tree based on the diameter at breast height (dbh) and a parameter.
#'
#' @param dbh A numeric value representing the diameter at breast height of the tree.
#' @param parGlobal A numeric value representing the global parameter used in the height calculation.
#'
#' @return A numeric value representing the calculated height of the tree.
#'
#' @examples
#' height_P(30, 0.5)
#'
#' @export
height_P = function(dbh, parGlobal) {
  height = (exp((((dbh * parGlobal) / (dbh+100))))-1)*100 + 0.001
  return(height)
}


#' Compute the fraction of available light (AL) for each cohort based on the given parameters.
#'
#' This function calculates the fraction of available light for each cohort of trees based on their diameter at breast height (dbh), species, number of trees, and global parameters.
#'
#' @param dbh torch.Tensor Diameter at breast height for each cohort.
#' @param Species torch.Tensor Species index for each cohort.
#' @param nTree Number of trees.
#' @param parGlobal torch.Tensor Global parameters for all species.
#' @param h torch.Tensor (Optional) Height of each cohort. Defaults to NULL.
#' @param minLight float (Optional) Minimum light requirement. Defaults to 50.
#'
#' @return torch.Tensor Fraction of available light (AL) for each cohort.
#' @import torch
#' @examples
#' compF_P(dbh = torch::torch_tensor(c(10, 15, 20)), Species = torch::torch_tensor(c(1, 2, 1)),
#'         nTree = 100, parGlobal = torch::torch_tensor(c(0.3, 0.5)), h = torch::torch_tensor(c(5, 7, 6)), minLight = 40)
#' @export
compF_P = function(dbh, Species, nTree, parGlobal, h = NULL, minLight = 50.){

  ba = (BA_P(dbh)*nTree)/0.1
  cohortHeights = height_P(dbh, parGlobal[Species])$unsqueeze(3)
  if(is.null(h)) {
    h = cohortHeights
    BA_height = (ba$unsqueeze(3)*torch_sigmoid((cohortHeights - h$permute(c(1,2, 4, 3)) - 0.1)/1e-3) )$sum(-2) # AUFPASSEN
  }else{
    BA_height = (ba$unsqueeze(3)*torch_sigmoid((cohortHeights - 0.1)/1e-3))$sum(-2)
  }
  AL = 1.-BA_height/minLight
  AL = torch_clamp(AL, min = 0)
  return(AL)
}

#' Calculate growth
#'
#' This function calculates growth based on specified parameters.
#'
#' @param dbh torch.Tensor Diameter at breast height.
#' @param Species torch.Tensor Species of tree.
#' @param parGrowth torch.Tensor Growth parameters.
#' @param parMort torch.Tensor Mortality parameters.
#' @param pred torch.Tensor Predicted values.
#' @param AL torch.Tensor Accumulated Light.
#'
#' @return torch.Tensor A tensor representing the forest plot growth.
#'
#' @import torch
#' @importFrom torch nn functional
#' @importFrom torch nn functional torch_sigmoid
#' @importFrom torch nn functional torch_clamp
#'
#' @export
growthFP = function(dbh, Species, parGrowth, parMort, pred, AL){

  shade = torch_sigmoid((AL + (1-parGrowth[,1][Species]) - 1)/1e-1)
  environment = index_species(pred, Species)
  pred = (shade*environment)
  # growth = (1.- torch.pow(1.- pred,4.0)) * parGrowth[Species,1]
  growth = pred/2 * parGrowth[,2][Species] * ((parMort[,2][Species]-dbh/100) / parMort[,2][Species])^(2)
  # growth = parGrowth[Species,1]
  # return torch.nn.functional.softplus(growth)
  return(torch_clamp(growth, min = 0.0))
}

#' Calculate the regeneration of forest patches based on the input parameters.
#'
#' This function calculates the regeneration of forest patches based on species information, regeneration parameters, prediction values, and available light.
#'
#' @param Species torch.Tensor Species information.
#' @param parReg torch.Tensor Regeneration parameters.
#' @param pred torch.Tensor Prediction values.
#' @param AL torch.Tensor Available light variable for calculation.
#'
#' @return torch.Tensor Regeneration values for forest patches.
#'
#' @import torch
#' @importFrom torch torch_sigmoid
#' @export
regFP = function(Species, parReg, pred, AL) {
  regP = torch_sigmoid((AL + (1-parReg) - 1)/1e-3)
  environment = pred
  regeneration = sample_poisson_relaxed((regP*(environment[,NULL])$`repeat`(c(1, Species$shape[2], 1)) + 1e-20)) # TODO, check if exp or not?! lambda should be always positive!
  regeneration = regeneration + regeneration$round()$detach() - regeneration$detach()
  return(regeneration)
}

#' Generate random numbers from a uniform distribution
#'
#' This function generates random numbers from a uniform distribution with specified low and high values and size similar to np.random.uniform in Python.
#'
#' @param low numeric Lower bound of the uniform distribution.
#' @param high numeric Upper bound of the uniform distribution.
#' @param size numeric Size of the output array.
#'
#' @return array A numeric array of random numbers.
#'
#' @examples
#' np_runif(0, 1, c(2, 3))
#'
#' @export
np_runif = function(low, high, size) {
  N = prod(size)  # Calculate total number of values to generate
  array(runif(N, low, high), dim = size)  # Generate random numbers and reshape into desired size
}

#' Initialize the FINN model with specified parameters.
#'
#' This function initializes the FINN model with specified species, device, global parameters, growth parameters, mortality parameters, regeneration parameters, and neural network settings.
#'
#' @param sp integer Number of species.
#' @param device character Device to use ('cpu' or 'cuda').
#' @param parGlobal torch.Tensor Global parameters.
#' @param parGrowth torch.Tensor Growth parameters.
#' @param parMort torch.Tensor Mortality parameters.
#' @param parReg torch.Tensor Regeneration parameters.
#' @param parGrowthEnv torch.Tensor Growth environment parameters.
#' @param parMortEnv torch.Tensor Mortality environment parameters.
#' @param parRegEnv torch.Tensor Regeneration environment parameters.
#' @param hidden_growth list Hidden layers for growth model.
#' @param hidden_mort list Hidden layers for mortality model.
#' @param hidden_reg list Hidden layers for regeneration model.
#'
#' @export
init_FINN = function(
    sp = self$sp,
    env = self$env,
    device = self$device,
    parGlobal = self$parGlobal,
    parGrowth = self$parGrowth,
    parMort = self$parMort,
    parReg = self$parReg,
    parGrowthEnv = self$parGrowthEnv,
    parMortEnv = self$parMortEnv,
    parRegEnv = self$parRegEnv,
    hidden_growth = self$hidden_growth,
    hidden_mort = self$hidden_mort,
    hidden_reg = self$hidden_reg,
    which = "all"
    ){
  self$sp = sp
  self$device = device
  self$parGlobal = parGlobal
  self$parGrowth = parGrowth
  self$parMort = parMort
  self$parReg = parReg
  self$parGrowthEnv = parGrowthEnv
  self$parMortEnv = parMortEnv
  self$parRegEnv = parRegEnv
  self$hidden_growth = hidden_growth
  self$hidden_mort = hidden_mort
  self$hidden_reg = hidden_reg

  self$device = torch_device(device)
  self$sp = sp
  self$pred = NULL
  self$env = env
  self$optimizer = NULL
  self$dtype = torch_float32()
  self$nnRegEnv = self$build_NN(input_shape=env, output_shape=sp, hidden=hidden_reg, activation="selu", bias=list(FALSE), dropout=-99, last_activation = "relu")
  self$nnRegEnv$to(device = self$device)
  self$nnGrowthEnv = self$build_NN(input_shape=env, output_shape=sp, hidden=hidden_growth, activation="selu", bias=list(FALSE), dropout=-99)
  self$nnGrowthEnv$to(device = self$device)


  self$nnMortEnv = self$build_NN(input_shape=env, output_shape=sp, hidden=hidden_mort, activation="selu", bias=list(FALSE), dropout=-99)
  self$nnMortEnv$to(device = self$device)

  if(!is.null(parGrowthEnv)) self$set_weights_nnGrowthEnv(parGrowthEnv)
  if(!is.null(parMortEnv)) self$set_weights_nnMortEnv(parMortEnv)
  if(!is.null(parRegEnv)) self$set_weights_nnRegEnv(parRegEnv)

  if(is.null(parGlobal)){
    self$parGlobal = torch_tensor(np_runif(0.3, 0.7, size = self$sp), requires_grad=TRUE, dtype=torch_float32(), device=self$device)
  }else{
    parGlobal = parGlobal$reshape(-1)
    self$parGlobal = torch_tensor(parGlobal, requires_grad=TRUE, dtype=torch_float32(), device=self$device)
  }

  if(is.null(parGrowth)){
    first = np_runif(0, 6, size = c(self$sp,1))
    second = np_runif(0, 6, size = c(self$sp,1))
    self$parGrowth = torch_tensor(cbind(first, second, 1), requires_grad=TRUE, dtype=torch_float32(), device=self$device)
  }else{
    self$parGrowth = torch_tensor(parGrowth, requires_grad=TRUE, dtype=torch_float32(), device=self$device)
  }

  if(is.null(parMort)){
    first = np_runif(0, 2, size = c(self$sp,1))
    second = np_runif(0.1, 5, size = c(self$sp,1))
    self$parMort = torch_tensor(cbind(first, second, 1), requires_grad=TRUE, dtype=torch_float32(), device=self$device)
    # self._parMort = torch.tensor(np.random.uniform(0, 500, size = [self.sp,2]), requires_grad=True, dtype=torch.float32, device=self.device)
  }else{
    self$parMort = torch_tensor(parMort, requires_grad=TRUE, dtype=torch_float32(), device=self$device)
  }

  if(is.null(parReg)){
    self$parReg = torch_tensor(np_runif(0, 1, size = self$sp), requires_grad=TRUE, dtype=torch_float32(), device=self$device)
  }else{
    parReg = parReg$reshape(-1)
    self$parReg = torch_tensor(parReg, requires_grad=TRUE, dtype=torch_float32(), device=self$device)
  }

  if(which == "env"){
    self$parameters = list(self$nnRegEnv$parameters(), self$nnGrowthEnv$parameters(), self$nnMortEnv$parameters())
  }else if(which == "species"){
    self$parameters = list(list(self$parGlobal), list(self$parGrowth), list(self$parMort), list(self$parReg))
  }else{
    self$parameters = list(list(self$parGlobal), list(self$parGrowth), list(self$parMort), list(self$parReg), list(self$nnRegEnv$parameters), list(self$nnGrowthEnv$parameters), list(self$nnMortEnv$parameters))
  }
  return(self) # Only for testing now
}

#' Build a neural network
#'
#' This function builds a neural network with specified input shape, output shape, hidden layers, bias, activation functions, dropout rate, and last activation function.
#'
#' @param input_shape integer Number of predictors.
#' @param output_shape integer Number of species.
#' @param hidden vector List of hidden layers.
#' @param bias vector Boolean values indicating whether to use bias in hidden layers.
#' @param activation vector List of activation functions.
#' @param dropout float Dropout rate.
#' @param last_activation character Last activation function.
#'
#' @return torch.nn.modules.container.Sequential Sequential neural network object.
#'
#' @examples
#' build_NN(input_shape = 2, output_shape = 3, hidden = c(1, 3, 2), bias = TRUE, activation = "relu", dropout = 1, last_activation = "sigmoid")
#'
#' @export
build_NN <- function(self,
              input_shape,
              output_shape,
              hidden, # vector
              bias, # vector
              activation, # vector
              dropout,
              last_activation ="sigmoid"){
    # Build neural network
    #
    # Args:
    # input_shape (int): Number of predictors
    # output_shape (int): Number of species
    # hidden (vector): List of hidden layers
    # bias (vector[bool]): Biases in hidden layers
    # activation (vector[str]): List of activation functions
    # dropout (float): Dropout rate
    #
    # Returns:
    # torch.nn.modules.container.Sequential: Sequential neural network object

  model_list = list()
  if(length(hidden) != length(activation)){
    activation = rep(activation[1], length(hidden))
  }

  if(length(bias) == 1){
    bias = rep(bias[1],length(hidden))
  }
  bias = c(FALSE, bias)

  if(length(hidden) > 0){
    for(i in seq_along(hidden)){}
      if(i == 1){
        model_list = c(model_list,torch::nn_linear(input_shape, hidden[i], bias=bias[i]))
      }else{
        model_list = c(model_list,torch::nn_linear(hidden[i-1], hidden[i], bias=bias[i]))
      }
      if(activation[i] == "relu") model_list = c(model_list, torch::nn_relu())
      if(activation[i] == "selu") model_list = c(model_list, torch::nn_selu())
      if(activation[i] == "leakyrelu") model_list = c(model_list, torch::nn_leaky_relu())
      if(activation[i] == "tanh") model_list = c(model_list, torch::nn_tanh())
      if(activation[i] == "sigmoid") model_list = c(model_list, torch::nn_sigmoid())
      if(dropout > 0.0) model_list = c(model_list, torch::nn_dropout(p=dropout))
  }

  if(length(hidden) > 0){
    model_list = c(model_list, torch::nn_linear(hidden[length(hidden)], output_shape, bias=bias[length(hidden)]))
  }else{
    model_list = c(model_list, torch::nn_linear(input_shape, output_shape, bias=FALSE))
  }
  if(last_activation == "sigmoid") model_list = c(model_list, torch::nn_sigmoid())
  if(last_activation == "relu") model_list = c(model_list, torch::nn_relu())
  return(do.call(torch::nn_sequential,model_list))
}


#' Predict the growth and mortality of trees based on the given inputs.
#'
#' This function predicts the growth and mortality of trees based on the given inputs, including diameter at breast height (dbh), number of trees, species, environmental data, and other parameters.
#'
#' @param dbh torch.Tensor (Optional) The diameter at breast height of the trees. If NULL, it will be initialized using CohortMat.
#' @param nTree torch.Tensor (Optional) The number of trees. If NULL, it will be initialized using CohortMat.
#' @param Species torch.Tensor (Optional) The species of the trees. If NULL, it will be initialized using CohortMat.
#' @param env torch.Tensor The environmental data.
#' @param record_time integer The time at which to start recording the results.
#' @param response character The response variable to use for aggregating results. Can be "dbh", "ba", or "ba_p".
#' @param pred_growth torch.Tensor (Optional) The predicted growth values.
#' @param pred_morth torch.Tensor (Optional) The predicted mortality values.
#' @param pred_reg torch.Tensor (Optional) The predicted regeneration values.
#' @param patches float (Optional) The number of patches.
#' @param debug logical Whether to run in debug mode.
#'
#' @return list A list of predicted values for dbh and number of trees for the recorded time points.
#'
#' @export
predict = function(self,
            dbh = NULL,
            nTree = NULL,
            Species = NULL,
            env = NULL,
            record_time = 0L,
            response ="dbh",
            pred_growth = NULL,
            pred_morth = NULL,
            pred_reg = NULL,
            patches = 50.,
            debug = TRUE){


  if(is.null(dbh)){
    cohorts = CohortMat$new(dims = c(env$shape[1], patches, self$sp), sp = self$sp, device="cpu")
    nTree = cohorts$nTree
    Species = cohorts$Species
    dbh = cohorts$dbh
  }

  env = torch_tensor(env, dtype=self$dtype, device=self$device)

  # Predict env niches for all sites and timesteps
  if(is.null(pred_growth)) pred_growth = self$nnGrowthEnv(env)
  if(is.null(pred_morth)) pred_morth = self$nnMortEnv(env)
  if(is.null(pred_reg)) pred_reg = self$nnRegEnv(env)

  dbh = torch_tensor(dbh, dtype=self$dtype, device=self$device)

  nTree = torch_tensor(nTree, dtype=self$dtype, device=self$device)

  Species = torch_tensor(Species, dtype=torch_int64(), device=self$device)

  cohort_ids = torch_randint(0, 50000, size=Species$shape)

  # Result arrays
  ## dbh / ba / ba*nTRee
  Result = torch_zeros(list(env$shape[1],env$shape[2],  dbh$shape[3]), device=self$device) # sites, time, species
  ## number of trees
  Result_T = torch_zeros(list(env$shape[1],env$shape[2],  dbh$shape[3]), device=self$device)

  AL = torch_zeros(list(env$shape[1], env$shape[2],  dbh$shape[3]), device=self$device)
  g = torch_zeros(list(env$shape[1], env$shape[2], dbh$shape[3]), device=self$device)
  m = torch_zeros(list(env$shape[1], env$shape[2], dbh$shape[3]), device=self$device)
  r = torch_zeros(list(env$shape[1], env$shape[2], dbh$shape[3]), device=self$device)


  if(debug){
    Result = lapply(1:6,function(kk) torch_zeros(list(env$shape[1],env$shape[2],  dbh$shape[3]), device=self$device))
    Raw_results = list()
    Raw_cohorts = list()
  }else{
    Result = lapply(1:2,torch_zeros(list(env$shape[1],env$shape[2],  dbh$shape[3]), device=self$device))
    }

  time = env$shape[2]
  patches = dbh$shape[2]
  sp = self$sp

  # Run over timesteps
  for(i in 1:time){
      # aggregate results
      sites = env$shape[1]
    if(i > record_time){
      if(dbh$shape[3] != 0){
        if(response == "dbh"){
          ba = dbh
        }else if(response == "ba"){
          ba = BA_P(dbh)
        }else{
          ba = BA_T_P(dbh, nTree)
          # ba * nTree
        }

        labels = Species
        samples = list()
        samples = c(samples,(ba * torch_sigmoid((nTree - 0.5)/1e-3)))
        samples = c(samples, (nTree * torch_sigmoid((nTree - 0.5)/1e-3)))

        Results_tmp = replicate(length(samples),torch_zeros_like(Result[[1]][,i,]))
        tmp_res = aggregate_results(labels, samples, Results_tmp)
        for(v in seq_along(2)){
          Result[[v]][,i,] = Result[[v]][,i,] + tmp_res[[v]]/patches
        }
      }
    }
  }
    # Model

  torch::with_no_grad({
    nTree_clone =  nTree$clone() #torch.zeros_like(nTree).to(self.device)+0
  })

  if(dbh$shape[3] != 0){
    AL = compF_P(dbh, Species, nTree_clone, self$parGlobal)
    g = growthFP(dbh, Species, self$parGrowth, self$parMort, pred_growth[,i,], AL)
    dbh = dbh+g
    AL = compF_P(dbh, Species, nTree_clone, self$parGlobal)

    m = mortFP(dbh, Species, nTree, self$parMort, pred_morth[,i,], AL) #.unsqueeze(3)
    #### TODO if nTree = 0 then NA...prevent!
    nTree = torch_clamp(nTree - m, min = 0)
  }


  torch::with_no_grad({
    nTree_clone =  nTree$clone() #torch.zeros_like(nTree).to(self.device)+0
  })

  AL_reg = compF_P(dbh, Species, nTree_clone, self$parGlobal, h = torch_zeros(list(1, 1)))

  r = regFP(Species, self$parReg, pred_reg[,i,], AL_reg)
  # New recruits
  new_dbh = ((r-1+0.1)/1e-3)$sigmoid() # TODO: check!!! --> when r 0 dann dbh = 0, ansonsten dbh = 1 dbh[r==0] = 0
  new_nTree = r
  new_Species = torch_arange(1, sp+1, dtype=torch_int64(), device = self$device)$unsqueeze(1)$`repeat`(c(r$shape[1], r$shape[2], 1))
  new_cohort_id = torch_randint(0, 50000, size = list(sp))$unsqueeze(1)$`repeat`(c(r$shape[1], r$shape[2], 1))


  if(debug){
    if(dbh$shape[3] != 0){
      labels = Species
      }
    }

  samples = list()
  samples = c(samples, AL)
  samples = c(samples, g)
  samples = c(samples, m)
  # samples = c(samples, r)

  # count number of cohorts
  Sp_tmp = Species$to(dtype = g$dtype)
  cohort_counts = aggregate_results(labels, list((Sp_tmp+1)/(Sp_tmp+1)), list(torch_zeros_like(Result[[1]][,i,], dtype=g$dtype)))

  Results_tmp = replicate(length(samples), torch_zeros_like(Result[[1]][,i,]))
  tmp_res = aggregate_results(labels, samples, Results_tmp)
  for(v in c(3,4,5)){
    Result[[v]][,i,] = Result[[v]][,i,] + tmp_res[[v-2]]/cohort_counts[[1]]/patches
  }

  # cohort ids
  Raw_cohorts = c(Raw_cohorts, cohort_ids)

  # reg extra
  tmp_res = aggregate_results(new_Species, list(r), list(torch_zeros(Result[[1]][,i,]$shape[1], sp )))
  Result[[6]][,i,] = Result[[6]][,i,] + tmp_res[[1]]/cohort_counts[[1]]/patches

  Raw_results = c(Raw_results,
                  list(as.matrix(Species$cpu())),
                  list(as.matrix(dbh$cpu())),
                  list(as.matrix(m$cpu())),
                  list(as.matrix(g$cpu())),
                  list(as.matrix(r$cpu())))

  # Combine
  dbh = torch_cat(list(dbh, new_dbh), 3)
  nTree = torch_cat(list(nTree, new_nTree), 3)
  Species = torch_cat(list(Species, new_Species), 3)
  cohort_ids = torch_cat(list(cohort_ids, new_cohort_id), 3)

  # Pad tensors, expensive
  if(i %% 10 == 0){
    indices = (nTree > 0.5)$flatten(start_dim = 1, end_dim = 2)
    org_dim = Species$shape[1:3]
    org_dim_t = torch_tensor(org_dim, dtype = torch_long(), device = "cpu")
    dbh = pad_tensors_speed_up(dbh, indices, org_dim_t)$unflatten(1, org_dim)#$unsqueeze(3)
    nTree = pad_tensors_speed_up(nTree, indices, org_dim_t)$unflatten(1, org_dim)#$unsqueeze(3)
    cohort_ids = pad_tensors_speed_up(cohort_ids, indices, org_dim_t)$unflatten(1, org_dim)
    Species = pad_tensors_speed_up(Species, indices, org_dim_t)$unflatten(1, org_dim)
  }

  if(debug){
    Result = c(Results, Raw_results)
    Result = c(Results, Raw_cohorts)
  }

  return(Result)
}

#' Fit the model to the given data.
#'
#' This function fits the model to the given data using specified epochs, batch size, learning rate, start time, and response variable.
#'
#' @param X torch.Tensor (Optional) The input data. Default is NULL.
#' @param Y torch.Tensor (Optional) The target data. Default is NULL.
#' @param initCohort list (Optional) Initial cohort data. Default is NULL.
#' @param epochs integer The number of epochs to train the model. Default is 2.
#' @param batch_size integer The batch size for training. Default is 20.
#' @param learning_rate float The learning rate for the optimizer. Default is 0.1.
#' @param start_time float The start time for prediction. Default is 0.5.
#' @param patches integer The number of patches. Default is 50.
#' @param response character The response variable. Default is "dbh", other options are 'ba' or 'ba*nT'.
#'
#' @return None
#'
#' @export
fit = function(self,
        X = NULL,
        Y = NULL,
        initCohort = NULL,
        epochs = 2L,
        batch_size = 20L,
        learning_rate = 0.1,
        start_time = 0.5,
        patches = 50L,
        response = "dbh"){

    # Fits the model to the given data.
    #
    #       Args:
    #           X (Optional[torch.Tensor]): The input data. Default is None.
    #           Y (Optional[torch.Tensor]): The target data. Default is None.
    #           epochs (int): The number of epochs to train the model. Default is 2.
    #           batch_size (int): The batch size for training. Default is 20.
    #           learning_rate (float): The learning rate for the optimizer. Default is 0.1.
    #           start_time (float): The start time for prediction. Default is 0.5.
    #           patches (int): The number of patches. Default is 50.
    #           response (str): The response variable. Default is "dbh", other options are 'ba' or 'ba*nT'.
    #
    #       Returns:
    #           None

  torch::optim_adagrad()
  if(is.null(self$optimizer)){
    self$optimizer = optim_adagrad(params = self$parameters, lr = learning_rate) # AdaBound was also good
    # TODO scheduler implementieren
    # self.scheduler = torch.optim.lr_scheduler.ExponentialLR(self.optimizer, gamma=0.9)
  }
  time = X$shape[2]
  start_time = round(start_time*time)

  stepSize = floor(X$shape[1] / batch_size) # type: ignore

  if(self$device$type == 'cuda'){
    #torch.cuda.set_device(self$device)
    pin_memory = FALSE
  }else{
    pin_memory = TRUE
  }
  Counts = round(Y[,,,2])
  indices = torch_arange(1, X.shape[1])
  data = tensor_dataset(torch_tensor(X, dtype=self$dtype, device=torch_device('cpu')),
                        torch_tensor(Y[,,,], dtype=self$dtype, device=torch_device('cpu')),
                        torch_tensor(Counts, dtype=torch_int64(), device=torch_device('cpu')),
                        torch_tensor(indices, dtype=torch_int64(), device=torch_device('cpu'))
  )
  DataLoader = torch::dataloader(data, batch_size=batch_size, shuffle=TRUE, num_workers=0, pin_memory=pin_memory, drop_last=TRUE)

  batch_loss = torch_zeros(stepSize)
  self$history = torch_zeros(epochs)


  #### bis hier habe ich gemacht
  # ep_bar = tqdm(range(epochs),bar_format= "Iter: {n_fmt}/{total_fmt} {l_bar}{bar}| [{elapsed}, {rate_fmt}{postfix}]", file=sys.stdout)
  for(epoch in 1:epochs){

    #for step, (x, y, c, ind) in enumerate(DataLoader):
    coro::loop(for (b in DataLoader) {
      x = b[[1]]
      x = b[[2]]
      c = b[[3]]
      ind = b[[4]]
      self$optimizer$zero_grad()

      if (is.null(initCohort)) {
        cohorts = CohortMat$new(dims = c(x$shape[1], patches, self$sp),
                                sp = self$sp,
                                device=self$device)
        nTree = cohorts$nTree
        Species = cohorts$Species
        dbh = cohorts$dbh
      } else {
        nTree = (initCohort$nTree[ind,])$to(self$device, non_blocking=TRUE)
        Species = (initCohort$Species[ind,])$to(self$device, non_blocking=TRUE)
        dbh = (initCohort$dbh[ind,])$to(self$device, non_blocking=TRUE)
      }

      x = x$to(self$device, non_blocking=TRUE)
      y = y$to(self$device, non_blocking=TRUE)
      c = c$to(self$device, non_blocking=TRUE)
      pred = self$predict(dbh, nTree, Species, x, start_time, response)
      loss1 =torch::nnf_mse_loss(y[, start_time:dim(y)[2],,1], pred[[1]][,start_time:dim(y)[2],])$mean() # dbh / ba
      #loss2 = torch.nn.functional.mse_loss(y[:, start_time:,:,1], pred[1][:,start_time:,:]).mean() # nTree
      loss2 = torch::distr_poisson(pred[[2]][,start_time:pred[[2]]$shape[2],]+0.001)$log_prob(c[, start_time:c$shape[2],])$mean()$negative() # nTree
      loss = (loss1 + loss2)
      #loss = torch.nn.functional.mse_loss((y[:, start_time:,:,0]+1).log(), (pred[0][:,start_time:,:]*pred[1][:,start_time:,:] + 1).log()).mean() # dbh / ba

      loss$backward()
      self$optimizer$step()
      batch_loss[step] = loss$item()
      #sf.scheduler.step()
    })
    bl = mean(batch_loss)
    bl = round(bl, 3)
    self$history[epoch] = bl
  }
  torch::cuda_empty_cache()
  self$pred = pred
}

library(R6)


#' FINN: Forest Inventory Neural Network
#'
#' A class to initialize and train a Forest Inventory Neural Network (FINN) for predicting tree growth, mortality, and regeneration.
#'
#' @field np_runif Function to generate random numbers from a uniform distribution similar to np.random.uniform in Python.
#' @field sp integer Number of species.
#' @field device character Device to use ('cpu' or 'cuda').
#' @field parGlobal torch.Tensor Global parameters.
#' @field parGrowth torch.Tensor Growth parameters.
#' @field parMort torch.Tensor Mortality parameters.
#' @field parReg torch.Tensor Regeneration parameters.
#' @field parGrowthEnv torch.Tensor Growth environment parameters.
#' @field parMortEnv torch.Tensor Mortality environment parameters.
#' @field parRegEnv torch.Tensor Regeneration environment parameters.
#' @field hidden_growth list Hidden layers for growth model.
#' @field hidden_mort list Hidden layers for mortality model.
#' @field hidden_reg list Hidden layers for regeneration model.
#'
#' @export
FINN = R6Class(
  classname = 'FINN',
  public = list(
    # helper functions
    np_runif = np_runif, # a random uniform function similar to np.random.uniform
    # default model parameters
    sp = NULL,
    device = 'cpu',
    parGlobal = NULL, # must be dim [species]
    parGrowth = NULL, # must be dim [species, 2], first for shade tolerance
    parMort = NULL, # must be dim [species, 2], first for shade tolerance,
    parReg = NULL, # must be dim [species]
    parGrowthEnv = NULL, # must be dim [species, 2], first for shade tolerance
    parMortEnv = NULL, # must be dim [species, 2], first for shade tolerance,
    parRegEnv = NULL, # must be dim [species]
    hidden_growth = list(),
    hidden_mort = list(),
    hidden_reg = list(),
    #initialisation function
    initialize = init_FINN,
    build_NN = build_NN,
<<<<<<< HEAD
    predict = predict

    ))
=======
    predict = predict,
    fit = fit
    ))

# obj = FINN$new(sp = 5, device = "egal") obj$sp
#
# class FINN:
#   def __init__(self,
#                device: str='cpu',  # 'mps'
#                sp: int=5,
#                env: int=2,
#                which: str="both",
#                parGlobal: Optional[np.ndarray]=None, # must be dim [species]
#                parGrowth: Optional[np.ndarray]=None, # must be dim [species, 2], first for shade tolerance
#                parMort: Optional[np.ndarray]=None, # must be dim [species, 2], first for shade tolerance,
#                parReg: Optional[np.ndarray]=None, # must be dim [species]
#                parGrowthEnv: Optional[np.ndarray]=None, # must be dim [species, 2], first for shade tolerance
#                parMortEnv: Optional[np.ndarray]=None, # must be dim [species, 2], first for shade tolerance,
#                parRegEnv: Optional[np.ndarray]=None, # must be dim [species]
#                hidden_growth: List[int] = [],
#                hidden_mort: List[int]  = [],
#                hidden_reg: List[int]  = []
#   ):
#   # """Initialize the model.
#   #
#   #       Args:
#   #           device (str, optional): The device to use for computation. Supported options are 'cpu', 'cuda', and 'mps'. Defaults to 'cpu'.
#   #           sp (int, optional): The number of species. Defaults to 5.
#   #           env (int, optional): The number of environmental covariates. Defaults to 2.
#   #           parGlobal (Optional[np.ndarray], optional): The global parameters. Must be of dimension [species]. Defaults to None.
#   #           parGrowth (Optional[np.ndarray], optional): The growth parameters. Must be of dimension [species, 2], with the first column representing shade tolerance. Defaults to None.
#   #           parMort (Optional[np.ndarray], optional): The mortality parameters. Must be of dimension [species, 2], with the first column representing shade tolerance. Defaults to None.
#   #           parReg (Optional[np.ndarray], optional): The regeneration parameters. Must be of dimension [species]. Defaults to None.
#   #           hidden_growth (List[int], optional): The hidden layers for the growth neural network. Defaults to [].
#   #           hidden_mort (List[int], optional): The hidden layers for the mortality neural network. Defaults to [].
#   #           hidden_reg (List[int], optional): The hidden layers for the regeneration neural network. Defaults to [].
#   #
#   #       Returns:
#   #           None
#   #       """
#
#
#
#
#
# def continue_fit(self,
#                  X: Optional[torch.Tensor]=None,
#                  Y: Optional[torch.Tensor]=None,
#                  initCohort: CohortMat = None,
#                  epochs: int=2,
#                  batch_size: int=20,
#                  learning_rate: float=0.1,
#                  start_time: float=0.5,
#                  patches: int=50,
#                  response: str="dbh"):
#
#   """Continues the training of the model using the provided data.
#
#         Args:
#             X (Optional[torch.Tensor]): The input data. Defaults to None.
#             Y (Optional[torch.Tensor]): The target data. Defaults to None.
#             epochs (int): The number of training epochs. Defaults to 2.
#             batch_size (int): The batch size for training. Defaults to 20.
#             learning_rate (float): The learning rate for training. Defaults to 0.1.
#             start_time (float): The starting time for training. Defaults to 0.5.
#             patches (int): The number of patches. Defaults to 50.
#             response (str): The response type. Defaults to "dbh".
#
#         Returns:
#             None
#
#         Note:
#             This function internally calls the `fit` method to continue the training process.
#         """
#
# self.fit(X,
#          Y,
#          initCohort,
#          epochs,
#          batch_size,
#          learning_rate,
#          start_time,
#          patches,
#          response)
#
# def gradients(self):
#   return [p.grad for p in self.optimizer.param_groups[0]["params"]]
#
# @property
# def parGrowth(self):
#   return self._parGrowth.cpu().data.numpy()
#
# @property
# def parMort(self):
#   return self._parMort.cpu().data.numpy()
#
# @property
# def parReg(self):
#   return self._parReg.cpu().data.numpy()
#
# @property
# def parGlobal(self):
#   return self._parGlobal.cpu().data.numpy()
#
# @property
# def GrowthEnv(self):
#   return [(lambda p: p.data.cpu().numpy())(p) for p in self.nnGrowthEnv.parameters()]
#
# @property
# def MortEnv(self):
#   return [(lambda p: p.data.cpu().numpy())(p) for p in self.nnMortEnv.parameters()]
#
# @property
# def RegEnv(self):
#   return [(lambda p: p.data.cpu().numpy())(p) for p in self.nnRegEnv.parameters()]
#
# @property
# def weights(self):
#   return [(lambda p: p.data.cpu().numpy())(p) for p in self.parameters]
#
#
# def set_weights_nnMortEnv(self, w: List[np.ndarray]):
#   """Set weights for the neural network regularization environment.
#
#             Args:
#                 w (List[np.ndarray]): List of numpy arrays containing weights and biases.
#
#             Sets the weights and biases of the linear layers in the neural network regularization environment
#             based on the provided numpy arrays. The function iterates through the layers of the neural network
#             regularization environment and assigns the weights and biases accordingly.
#
#             Note:
#                 This function modifies the weights and biases of the neural network regularization environment in-place.
#
#             Returns:
#                 None
#         """
# with torch.no_grad():
#   counter = 0
# for i in range(len(self.nnMortEnv)):
#   if type(self.nnMortEnv[i]) is torch.nn.modules.linear.Linear:
#   self.nnMortEnv[i].weight = torch.nn.Parameter(torch.tensor(w[counter], dtype=self.nnMortEnv[i].weight.dtype, device=self.nnMortEnv[i].weight.device))
# counter+=1
# if self.nnMortEnv[i].bias is not None:
#   self.nnMortEnv[i].bias = torch.nn.Parameter(torch.tensor(w[counter], dtype=self.nnMortEnv[i].bias.dtype, device=self.nnMortEnv[i].bias.device))
# counter+=1
#
# def set_weights_nnGrowthEnv(self, w: List[np.ndarray]):
#   """Set weights for the neural network regularization environment.
#
#             Args:
#                 w (List[np.ndarray]): List of numpy arrays containing weights and biases.
#
#             Sets the weights and biases of the linear layers in the neural network regularization environment
#             based on the provided numpy arrays. The function iterates through the layers of the neural network
#             regularization environment and assigns the weights and biases accordingly.
#
#             Note:
#                 This function modifies the weights and biases of the neural network regularization environment in-place.
#
#             Returns:
#                 None
#         """
# with torch.no_grad():
#   counter = 0
# for i in range(len(self.nnGrowthEnv)):
#   if type(self.nnGrowthEnv[i]) is torch.nn.modules.linear.Linear:
#   self.nnGrowthEnv[i].weight = torch.nn.Parameter(torch.tensor(w[counter], dtype=self.nnGrowthEnv[i].weight.dtype, device=self.nnGrowthEnv[i].weight.device))
# counter+=1
# if self.nnGrowthEnv[i].bias is not None:
#   self.nnGrowthEnv[i].bias = torch.nn.Parameter(torch.tensor(w[counter], dtype=self.nnGrowthEnv[i].bias.dtype, device=self.nnGrowthEnv[i].bias.device))
# counter+=1
#
# def set_weights_nnRegEnv(self, w: List[np.ndarray]):
#   """Set weights for the neural network regularization environment.
#
#             Args:
#                 w (List[np.ndarray]): List of numpy arrays containing weights and biases.
#
#             Sets the weights and biases of the linear layers in the neural network regularization environment
#             based on the provided numpy arrays. The function iterates through the layers of the neural network
#             regularization environment and assigns the weights and biases accordingly.
#
#             Note:
#                 This function modifies the weights and biases of the neural network regularization environment in-place.
#
#             Returns:
#                 None
#         """
#
# with torch.no_grad():
#   counter = 0
# for i in range(len(self.nnRegEnv)):
#   if type(self.nnRegEnv[i]) is torch.nn.modules.linear.Linear:
#   self.nnRegEnv[i].weight = torch.nn.Parameter(torch.tensor(w[counter], dtype=self.nnRegEnv[i].weight.dtype, device=self.nnRegEnv[i].weight.device))
# counter+=1
# if self.nnRegEnv[i].bias is not None:
#   self.nnRegEnv[i].bias = torch.nn.Parameter(torch.tensor(w[counter], dtype=self.nnRegEnv[i].bias.dtype, device=self.nnRegEnv[i].bias.device))
# counter+=1

>>>>>>> 015985a4
<|MERGE_RESOLUTION|>--- conflicted
+++ resolved
@@ -688,209 +688,6 @@
     #initialisation function
     initialize = init_FINN,
     build_NN = build_NN,
-<<<<<<< HEAD
-    predict = predict
-
-    ))
-=======
     predict = predict,
     fit = fit
-    ))
-
-# obj = FINN$new(sp = 5, device = "egal") obj$sp
-#
-# class FINN:
-#   def __init__(self,
-#                device: str='cpu',  # 'mps'
-#                sp: int=5,
-#                env: int=2,
-#                which: str="both",
-#                parGlobal: Optional[np.ndarray]=None, # must be dim [species]
-#                parGrowth: Optional[np.ndarray]=None, # must be dim [species, 2], first for shade tolerance
-#                parMort: Optional[np.ndarray]=None, # must be dim [species, 2], first for shade tolerance,
-#                parReg: Optional[np.ndarray]=None, # must be dim [species]
-#                parGrowthEnv: Optional[np.ndarray]=None, # must be dim [species, 2], first for shade tolerance
-#                parMortEnv: Optional[np.ndarray]=None, # must be dim [species, 2], first for shade tolerance,
-#                parRegEnv: Optional[np.ndarray]=None, # must be dim [species]
-#                hidden_growth: List[int] = [],
-#                hidden_mort: List[int]  = [],
-#                hidden_reg: List[int]  = []
-#   ):
-#   # """Initialize the model.
-#   #
-#   #       Args:
-#   #           device (str, optional): The device to use for computation. Supported options are 'cpu', 'cuda', and 'mps'. Defaults to 'cpu'.
-#   #           sp (int, optional): The number of species. Defaults to 5.
-#   #           env (int, optional): The number of environmental covariates. Defaults to 2.
-#   #           parGlobal (Optional[np.ndarray], optional): The global parameters. Must be of dimension [species]. Defaults to None.
-#   #           parGrowth (Optional[np.ndarray], optional): The growth parameters. Must be of dimension [species, 2], with the first column representing shade tolerance. Defaults to None.
-#   #           parMort (Optional[np.ndarray], optional): The mortality parameters. Must be of dimension [species, 2], with the first column representing shade tolerance. Defaults to None.
-#   #           parReg (Optional[np.ndarray], optional): The regeneration parameters. Must be of dimension [species]. Defaults to None.
-#   #           hidden_growth (List[int], optional): The hidden layers for the growth neural network. Defaults to [].
-#   #           hidden_mort (List[int], optional): The hidden layers for the mortality neural network. Defaults to [].
-#   #           hidden_reg (List[int], optional): The hidden layers for the regeneration neural network. Defaults to [].
-#   #
-#   #       Returns:
-#   #           None
-#   #       """
-#
-#
-#
-#
-#
-# def continue_fit(self,
-#                  X: Optional[torch.Tensor]=None,
-#                  Y: Optional[torch.Tensor]=None,
-#                  initCohort: CohortMat = None,
-#                  epochs: int=2,
-#                  batch_size: int=20,
-#                  learning_rate: float=0.1,
-#                  start_time: float=0.5,
-#                  patches: int=50,
-#                  response: str="dbh"):
-#
-#   """Continues the training of the model using the provided data.
-#
-#         Args:
-#             X (Optional[torch.Tensor]): The input data. Defaults to None.
-#             Y (Optional[torch.Tensor]): The target data. Defaults to None.
-#             epochs (int): The number of training epochs. Defaults to 2.
-#             batch_size (int): The batch size for training. Defaults to 20.
-#             learning_rate (float): The learning rate for training. Defaults to 0.1.
-#             start_time (float): The starting time for training. Defaults to 0.5.
-#             patches (int): The number of patches. Defaults to 50.
-#             response (str): The response type. Defaults to "dbh".
-#
-#         Returns:
-#             None
-#
-#         Note:
-#             This function internally calls the `fit` method to continue the training process.
-#         """
-#
-# self.fit(X,
-#          Y,
-#          initCohort,
-#          epochs,
-#          batch_size,
-#          learning_rate,
-#          start_time,
-#          patches,
-#          response)
-#
-# def gradients(self):
-#   return [p.grad for p in self.optimizer.param_groups[0]["params"]]
-#
-# @property
-# def parGrowth(self):
-#   return self._parGrowth.cpu().data.numpy()
-#
-# @property
-# def parMort(self):
-#   return self._parMort.cpu().data.numpy()
-#
-# @property
-# def parReg(self):
-#   return self._parReg.cpu().data.numpy()
-#
-# @property
-# def parGlobal(self):
-#   return self._parGlobal.cpu().data.numpy()
-#
-# @property
-# def GrowthEnv(self):
-#   return [(lambda p: p.data.cpu().numpy())(p) for p in self.nnGrowthEnv.parameters()]
-#
-# @property
-# def MortEnv(self):
-#   return [(lambda p: p.data.cpu().numpy())(p) for p in self.nnMortEnv.parameters()]
-#
-# @property
-# def RegEnv(self):
-#   return [(lambda p: p.data.cpu().numpy())(p) for p in self.nnRegEnv.parameters()]
-#
-# @property
-# def weights(self):
-#   return [(lambda p: p.data.cpu().numpy())(p) for p in self.parameters]
-#
-#
-# def set_weights_nnMortEnv(self, w: List[np.ndarray]):
-#   """Set weights for the neural network regularization environment.
-#
-#             Args:
-#                 w (List[np.ndarray]): List of numpy arrays containing weights and biases.
-#
-#             Sets the weights and biases of the linear layers in the neural network regularization environment
-#             based on the provided numpy arrays. The function iterates through the layers of the neural network
-#             regularization environment and assigns the weights and biases accordingly.
-#
-#             Note:
-#                 This function modifies the weights and biases of the neural network regularization environment in-place.
-#
-#             Returns:
-#                 None
-#         """
-# with torch.no_grad():
-#   counter = 0
-# for i in range(len(self.nnMortEnv)):
-#   if type(self.nnMortEnv[i]) is torch.nn.modules.linear.Linear:
-#   self.nnMortEnv[i].weight = torch.nn.Parameter(torch.tensor(w[counter], dtype=self.nnMortEnv[i].weight.dtype, device=self.nnMortEnv[i].weight.device))
-# counter+=1
-# if self.nnMortEnv[i].bias is not None:
-#   self.nnMortEnv[i].bias = torch.nn.Parameter(torch.tensor(w[counter], dtype=self.nnMortEnv[i].bias.dtype, device=self.nnMortEnv[i].bias.device))
-# counter+=1
-#
-# def set_weights_nnGrowthEnv(self, w: List[np.ndarray]):
-#   """Set weights for the neural network regularization environment.
-#
-#             Args:
-#                 w (List[np.ndarray]): List of numpy arrays containing weights and biases.
-#
-#             Sets the weights and biases of the linear layers in the neural network regularization environment
-#             based on the provided numpy arrays. The function iterates through the layers of the neural network
-#             regularization environment and assigns the weights and biases accordingly.
-#
-#             Note:
-#                 This function modifies the weights and biases of the neural network regularization environment in-place.
-#
-#             Returns:
-#                 None
-#         """
-# with torch.no_grad():
-#   counter = 0
-# for i in range(len(self.nnGrowthEnv)):
-#   if type(self.nnGrowthEnv[i]) is torch.nn.modules.linear.Linear:
-#   self.nnGrowthEnv[i].weight = torch.nn.Parameter(torch.tensor(w[counter], dtype=self.nnGrowthEnv[i].weight.dtype, device=self.nnGrowthEnv[i].weight.device))
-# counter+=1
-# if self.nnGrowthEnv[i].bias is not None:
-#   self.nnGrowthEnv[i].bias = torch.nn.Parameter(torch.tensor(w[counter], dtype=self.nnGrowthEnv[i].bias.dtype, device=self.nnGrowthEnv[i].bias.device))
-# counter+=1
-#
-# def set_weights_nnRegEnv(self, w: List[np.ndarray]):
-#   """Set weights for the neural network regularization environment.
-#
-#             Args:
-#                 w (List[np.ndarray]): List of numpy arrays containing weights and biases.
-#
-#             Sets the weights and biases of the linear layers in the neural network regularization environment
-#             based on the provided numpy arrays. The function iterates through the layers of the neural network
-#             regularization environment and assigns the weights and biases accordingly.
-#
-#             Note:
-#                 This function modifies the weights and biases of the neural network regularization environment in-place.
-#
-#             Returns:
-#                 None
-#         """
-#
-# with torch.no_grad():
-#   counter = 0
-# for i in range(len(self.nnRegEnv)):
-#   if type(self.nnRegEnv[i]) is torch.nn.modules.linear.Linear:
-#   self.nnRegEnv[i].weight = torch.nn.Parameter(torch.tensor(w[counter], dtype=self.nnRegEnv[i].weight.dtype, device=self.nnRegEnv[i].weight.device))
-# counter+=1
-# if self.nnRegEnv[i].bias is not None:
-#   self.nnRegEnv[i].bias = torch.nn.Parameter(torch.tensor(w[counter], dtype=self.nnRegEnv[i].bias.dtype, device=self.nnRegEnv[i].bias.device))
-# counter+=1
-
->>>>>>> 015985a4
+    ))