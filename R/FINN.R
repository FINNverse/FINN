#' @title FINN: Forest Informed Neural Network
#'
#' @description
#' The `FINN` class provides tools to initialize, train, and predict using a Forest Informed Neural Network. This model is designed for predicting tree growth, mortality, and regeneration across multiple species. The class supports various configurations, including the use of different devices (CPU or CUDA) and hidden layers in the neural network models.
#'
#' @field sp integer. Number of species.
#' @field device character. Device to use ('cpu' or 'cuda').
#' @field parHeight torch.Tensor. Global parameters for height.
#' @field parGrowth torch.Tensor. Growth parameters with dimensions [species, 2], where the first dimension is for shade tolerance.
#' @field parMort torch.Tensor. Mortality parameters with dimensions [species, 2], where the first dimension is for shade tolerance.
#' @field parReg torch.Tensor. Regeneration parameters with dimensions [species].
#' @field parGrowthEnv torch.Tensor. Growth environment parameters with dimensions [species, 2], where the first dimension is for shade tolerance.
#' @field parMortEnv torch.Tensor. Mortality environment parameters with dimensions [species, 2], where the first dimension is for shade tolerance.
#' @field parRegEnv torch.Tensor. Regeneration environment parameters with dimensions [species].
#' @field hidden_growth list. Hidden layers for the growth model.
#' @field hidden_mort list. Hidden layers for the mortality model.
#' @field hidden_reg list. Hidden layers for the regeneration model.
#'
#' @include FINNbase.R
#' @export
FINN = R6::R6Class(
  classname = 'FINN',
  inherit = FINNbase,
  public = list(
    # helper functions
    # default model parameters
    sp = NULL,
    env = NULL,
    dtype = NULL,
    parameters = NULL,
    optimizer = NULL,
    history = NULL,
    param_history = NULL,
    pred = NULL,
    device = 'cpu',
    device_r = "cpu",
    parHeight = NULL, # must be dim [species]
    parGrowth = NULL, # must be dim [species, 2], first for shade tolerance
    parMort = NULL, # must be dim [species, 2], first for shade tolerance,
    parReg = NULL, # must be dim [species]
    parGrowthEnv = NULL, # must be dim [species, 2], first for shade tolerance
    parMortEnv = NULL, # must be dim [species, 2], first for shade tolerance,
    parRegEnv = NULL, # must be dim [species]
    nnRegEnv = NULL,
    nnGrowthEnv = NULL,
    nnMortEnv = NULL,
    hidden_growth = list(),
    hidden_mort = list(),
    hidden_reg = list(),
    bias = FALSE,
    patch_size_ha = 0.1,
    minLight = 50,
    disturbance = 0.0,
    growthFunction = NULL,
    mortalityFunction = NULL,
    regenerationFunction = NULL,
    competitionFunction = NULL,
    nnMortConfig = NULL,
    nnGrowthConfig = NULL,
    nnRegConfig = NULL,
    which = NULL,


    #' @description
    #' Initializes the FINN model with the specified parameters.
    #' @param sp integer. Number of species.
    #' @param device character. Device to use ('cpu' or 'cuda').
    #' @param parHeight torch.Tensor. Global parameters for height.
    #' @param parGrowth torch.Tensor. Growth parameters with dimensions [species, 2].
    #' @param parMort torch.Tensor. Mortality parameters with dimensions [species, 2].
    #' @param parReg torch.Tensor. Regeneration parameters with dimensions [species].
    #' @param parGrowthEnv torch.Tensor. Growth environment parameters with dimensions [species, 2].
    #' @param parMortEnv torch.Tensor. Mortality environment parameters with dimensions [species, 2].
    #' @param parRegEnv torch.Tensor. Regeneration environment parameters with dimensions [species].
    #' @param hidden_growth list. Hidden layers for the growth model.
    #' @param hidden_mort list. Hidden layers for the mortality model.
    #' @param hidden_reg list. Hidden layers for the regeneration model.
    #' @param bias logical. Whether to include a bias term in the neural networks.
    #' @param patch_size_ha numeric. Patch size in hectares.
    #' @param minLight numeric. Minimum light level.
    #' @param disturbance numeric. Disturbance level.
    #' @param which character. Specifies which parameters to include ("all", "env", "species").
    #' @return Invisible self.
    initialize = function(
                  sp = NULL,
                  env = NULL,
                  dtype = NULL,
                  parameters = NULL,
                  optimizer = NULL,
                  history = NULL,
                  param_history = NULL,
                  pred = NULL,
                  device = 'cpu',
                  parHeight = NULL, # must be dim [species]
                  parGrowth = NULL, # must be dim [species, 2], first for shade tolerance
                  parMort = NULL, # must be dim [species, 2], first for shade tolerance,
                  parReg = NULL, # must be dim [species]
                  parGrowthEnv = NULL, # must be dim [species, 2], first for shade tolerance
                  parMortEnv = NULL, # must be dim [species, 2], first for shade tolerance,
                  parRegEnv = NULL, # must be dim [species]
                  nnRegEnv = NULL,
                  nnGrowthEnv = NULL,
                  nnMortEnv = NULL,
                  hidden_growth = list(),
                  hidden_mort = list(),
                  hidden_reg = list(),
                  bias = FALSE,
                  patch_size_ha = 0.1,
                  minLight = 50,
                  disturbance = 0.0,
                  growthFunction = NULL,
                  mortalityFunction = NULL,
                  regenerationFunction = NULL,
                  competitionFunction = NULL,
                  which = c("all", "env", "species")
      ){

      # check input parameters
      if(any(parHeight < 0 | parHeight > 1)) stop("parHeight cannot be <0 or >1")
      if(any(parReg < 0 | parReg > 1)) stop("parReg cannot be <0 or >1")

      which = match.arg(which)
      self$sp = sp
      self$device = device

      ###### Defaults #####
      if(is.null(parHeight)) parHeight = runif(sp, min = 0.69, max = 0.71)
      if(is.null(parGrowth)) parGrowth = cbind(runif(sp, min = 0.51, 0.52), runif(sp, 3.45, 3.55))
      if(is.null(parMort)) parMort = cbind(runif(sp, min = 0.21, 0.22), runif(sp, 2.45, 2.55))
      if(is.null(parReg)) parReg = runif(sp, min = 0.19, max = 0.21)

      self$parHeight = parHeight
      self$parGrowth = parGrowth
      self$parMort = parMort
      self$parReg = parReg
      self$parGrowthEnv = parGrowthEnv
      self$parMortEnv = parMortEnv
      self$parRegEnv = parRegEnv
      self$hidden_growth = hidden_growth
      self$hidden_mort = hidden_mort
      self$hidden_reg = hidden_reg
      self$patch_size_ha = patch_size_ha
      self$minLight = minLight
      self$device_r = device
      self$device = torch_device(device)
      self$sp = sp
      self$pred = NULL
      if(length(env) == 1) env = rep(env, 3)
      self$env = env
      self$optimizer = NULL
      self$dtype = torch_float32()

      self$nnMortConfig = list(input_shape=env[1], output_shape=sp, hidden=hidden_mort, activation="selu", bias=bias, dropout=-99)
      self$nnMortEnv = do.call(self$build_NN, self$nnMortConfig)

      self$nnGrowthConfig = list(input_shape=env[2], output_shape=sp, hidden=hidden_growth, activation="selu", bias=bias, dropout=-99)
      self$nnGrowthEnv = do.call(self$build_NN, self$nnGrowthConfig)

      self$nnRegConfig = list(input_shape=env[3], output_shape=sp, hidden=hidden_reg, activation="selu", bias=bias, dropout=-99, last_activation = "relu")
      self$nnRegEnv = do.call(self$build_NN, self$nnRegConfig)

      if(!is.null(parGrowthEnv)) self$set_weights_nnGrowthEnv(parGrowthEnv)
      if(!is.null(parMortEnv)) self$set_weights_nnMortEnv(parMortEnv)
      if(!is.null(parRegEnv)) self$set_weights_nnRegEnv(parRegEnv)

      if(is.null(growthFunction)) self$growthFunction = growth
      else self$growthFunction = growthFunction

      if(is.null(mortalityFunction)) self$mortalityFunction = mortality
      else self$mortalityFunction = mortalityFunction

      if(is.null(regenerationFunction)) self$regenerationFunction = regeneration
      else self$regenerationFunction = regenerationFunction

      if(is.null(competitionFunction)) self$competitionFunction = competition
      else self$competitionFunction = competitionFunction

      self$nnMortEnv$to(device = self$device)
      self$nnGrowthEnv$to(device = self$device)
      self$nnRegEnv$to(device = self$device)

      self$parGrowthEnv = self$nnGrowthEnv$parameters
      self$parMortEnv = self$nnMortEnv$parameters
      self$parRegEnv = self$nnRegEnv$parameters

      if(is.null(parHeight)){
        parHeight = np_runif(0.3, 0.7, size = self$sp)
      }
      if(is.null(parGrowth)){
        first = np_runif(0, 6, size = c(self$sp,1))
        second = np_runif(0, 6, size = c(self$sp,1))
        parGrowth = cbind(first, second)
      }

      if(is.null(parMort)){
        first = np_runif(0, 2, size = c(self$sp,1))
        second = np_runif(0.1, 5, size = c(self$sp,1))
        parMort = cbind(first, second)
      }

      if(is.null(parReg)){
        self$parReg = np_runif(0, 1, size = self$sp)
      }

      self$set_parHeight(parHeight)
      self$set_parGrowth(parGrowth)
      self$set_parMort(parMort)
      self$set_parReg(parReg)

      if(which == "env"){
        self$parameters = c(self$nnRegEnv$parameters, self$nnGrowthEnv$parameters, self$nnMortEnv$parameters)
        self$parHeight$requires_grad_(FALSE)
        self$parGrowth$requires_grad_(FALSE)
        self$parMort$requires_grad_(FALSE)
        self$parReg$requires_grad_(FALSE)
        names(self$parameters) = c("R_E", "G_E", "M_E")
      }else if(which == "species"){
        self$parameters = c(self$parHeight, self$parGrowth, self$parMort, self$parReg)
        names(self$parameters) = c("H", "G", "M", "R")
        .n = lapply(self$nnRegEnv$parameters, function(p) p$requires_grad_(FALSE))
        .n = lapply(self$nnGrowtEnv$parameters, function(p) p$requires_grad_(FALSE))
        .n = lapply(self$nnMortEnv$parameters, function(p) p$requires_grad_(FALSE))

      }else{
        self$parameters = c(self$parHeight, self$parGrowth, self$parMort,self$parReg, self$nnRegEnv$parameters, self$nnGrowthEnv$parameters, self$nnMortEnv$parameters)
        names(self$parameters) = c("H", "G", "M", "R","R_E", "G_E", "M_E" )
      }
      self$which = which
      self$parameter_to_r()

      return(invisible(self)) # Only for testing now
    },


    #' @description
    #' Predicts the growth, mortality, and regeneration of trees based on the given inputs.
    #'
    #' The `predict` method generates predictions for tree growth, mortality, and regeneration for the specified species across different environmental conditions. It uses the initialized model parameters and can handle optional input tensors like diameter at breast height (dbh), number of trees, and species. If these are not provided, they will be initialized internally.
    #'
    #' @param dbh torch.Tensor (Optional). Diameter at breast height of the trees.
    #' @param trees torch.Tensor (Optional). Number of trees.
    #' @param species torch.Tensor (Optional). Species of the trees.
    #' @param env torch.Tensor. Environmental data.
    #' @param start_time integer. Time at which to start recording the results.
    #' @param pred_growth torch.Tensor (Optional). Predicted growth values.
    #' @param pred_morth torch.Tensor (Optional). Predicted mortality values.
    #' @param pred_reg torch.Tensor (Optional). Predicted regeneration values.
    #' @param patches numeric. Number of patches.
    #' @param debug logical. Run in debug mode if TRUE.
    #' @param y torch.Tensor. Response tensor for target data.
    #' @param c torch.Tensor. Number of tree tensor.
    #' @param update_step integer. Backpropagation step length.
    #' @param verbose logical. Print progress if TRUE.
    #' @param weights weights for reweighting the loss
    #' @return list. A list of predicted values for dbh, number of trees, and other recorded time points. If `debug` is TRUE, raw results and cohorts are also returned.
    predict = function(dbh = NULL,
                       trees = NULL,
                       species = NULL,
                       env = NULL,
                       start_time = 1L,
                       pred_growth = NULL,
                       pred_morth = NULL,
                       pred_reg = NULL,
                       patches = 50.,
                       debug = TRUE,
                       y = NULL,
                       c = NULL,
                       update_step = 1L,
                       verbose = TRUE,
                       weights = NULL){


      if(is.null(dbh)){
        cohorts = CohortMat$new(dims = c(env$shape[1], patches, self$sp), sp = self$sp, device=self$device)
        trees = cohorts$trees
        species = cohorts$species
        dbh = cohorts$dbh
      }

      if(is.list(env)) {
        env = lapply(env, function(e) torch_tensor(e, dtype=self$dtype, device=self$device))
      } else {
        env = lapply(1:3, function(i) torch_tensor(env, dtype=self$dtype, device=self$device))
      }

      sites = env[[1]]$shape[1]
      time =  env[[1]]$shape[2]
      patches = dbh$shape[2]
      sp = self$sp

      if(is.null(y)) {
        lapply(self$parameters, function(p) p$requires_grad_(FALSE) )
      }

      if(!is.null(y)) {
        if(is.null(weights)) weights = torch_ones(dim(y)[4], dtype = self$dtype, device = self$device)
      }


      dbh = torch_tensor(dbh, dtype=self$dtype, device=self$device)
      trees = torch_tensor(trees, dtype=self$dtype, device=self$device)
      species = torch_tensor(species, dtype=torch_int64(), device=self$device)
<<<<<<< HEAD
      cohort_ids = torch_randint(0, 50000, size=species$shape, device=self$device)
      light = torch_zeros(list(sites, time,  dbh$shape[3]), device=self$device)
      g = torch_zeros(list(sites, time, dbh$shape[3]), device=self$device)
      m = torch_zeros(list(sites, time, dbh$shape[3]), device=self$device)
      r = torch_zeros(list(sites, time, dbh$shape[3]), device=self$device)
=======
      cohort_ids = torch_tensor(array(
        1:(prod(species$shape)+1),
        dim = species$shape), dtype=torch_int64(), device = "cpu"
      )
      light = torch_zeros(list(env$shape[1], env$shape[2],  dbh$shape[3]), device=self$device)
      g = torch_zeros(list(env$shape[1], env$shape[2], dbh$shape[3]), device=self$device)
      m = torch_zeros(list(env$shape[1], env$shape[2], dbh$shape[3]), device=self$device)
      r = torch_zeros(list(env$shape[1], env$shape[2], dbh$shape[3]), device=self$device)
>>>>>>> c4501e87

      Result = lapply(1:7,function(tmp) torch_zeros(list(sites, time, self$sp), device=self$device))

      # Can get memory intensive...
      if(debug) {
        Raw_cohort_results = list()
        Raw_cohort_ids = list()
        Raw_patch_results = list()
      }



      if(is.null(y)) {
        predGrowthGlobal = self$nnMortEnv(env[[1]])
        predMortGlobal = self$nnGrowthEnv(env[[2]])
        predRegGlobal = self$nnRegEnv(env[[3]])
      }

      # Run over timesteps
      if(verbose) cli::cli_progress_bar(format = "Year: {cli::pb_current}/{cli::pb_total} {cli::pb_bar} ETA: {cli::pb_eta} ", total = time, clear = FALSE)

      for(i in 1:time){

        # Only necessary if gradients are needed
        if(!is.null(y)) {
          pred_morth = self$nnMortEnv(env[[1]][,i,])
          pred_growth = self$nnGrowthEnv(env[[2]][,i,])
          pred_reg = self$nnRegEnv(env[[3]][,i,])
        } else {
          pred_growth = predGrowthGlobal[,i,]
          pred_morth = predMortGlobal[,i,]
          pred_reg = predRegGlobal[,i,]
        }

        light = torch_zeros(list(sites, time,  dbh$shape[3]), device=self$device)
        g = torch_zeros(list(sites, time, dbh$shape[3]), device=self$device)
        m = torch_zeros(list(sites, time, dbh$shape[3]), device=self$device)
        r = torch_zeros(list(sites, time, dbh$shape[3]), device=self$device)

        dbh=dbh$detach()
        trees=trees$detach()
        species=species$detach()
        cohort_ids=cohort_ids$detach()

        # Model - get Parameters parameter constrains
        parHeight = self$get_parHeight()
        parMort = self$get_parMort()
        parGrowth = self$get_parGrowth()
        parReg = self$get_parReg()

        if(dbh$shape[3] > 0.5){
          light = self$competitionFunction(
            dbh = dbh,
            species = species,
            trees = trees,
            parHeight = parHeight,
            h = NULL,
            minLight = self$minLight,
            patch_size_ha = self$patch_size_ha,
            ba = NULL,
            cohortHeights = NULL
          )

          g = self$growthFunction(
            dbh = dbh,
            species = species,
            parGrowth = parGrowth,
            parMort = parMort,
            pred = pred_growth,
            light = light
          )

          dbh = dbh + g

          light = self$competitionFunction(
            dbh = dbh,
            species = species,
            trees = trees,
            parHeight = parHeight,
            h = NULL,
            minLight = self$minLight,
            patch_size_ha = self$patch_size_ha,
            ba = NULL,
            cohortHeights = NULL
          )
          # cat("Second section  B2\n")
          m = self$mortalityFunction(
            dbh = dbh,
            species = species,
            trees = trees + 0.001,
            parMort = parMort,
            pred = pred_morth,
            light = light
          ) #.unsqueeze(3) # TODO check!
          #trees$sub_(m)$clamp_(min = 0.0)
          trees = torch_clamp(trees - m, min = 0) #### TODO if trees = 0 then NA...prevent!
        }


        AL_reg = self$competitionFunction( # must have dimension = n species in last dim
          dbh = dbh,
          species = species,
          trees = trees,
          parHeight = parHeight,
          h = 1,
          minLight = self$minLight,
          patch_size_ha = self$patch_size_ha,
          ba = NULL,
          cohortHeights = NULL
        )
        r = self$regenerationFunction(species = species,
                         parReg = parReg,
                         pred = pred_reg,
                         light = AL_reg,
                         patch_size_ha = self$patch_size_ha)

        # New recruits
        new_dbh = ((r-1+0.1)/1e-3)$sigmoid() # TODO: check!!! --> when r 0 dann dbh = 0, ansonsten dbh = 1 dbh[r==0] = 0
        new_trees = r
        new_species = torch_arange(1, sp, dtype=torch_int64(), device = self$device)$unsqueeze(1)$`repeat`(c(r$shape[1], r$shape[2], 1))
        max_id <- max(c(1,as_array(cohort_ids), na.rm = TRUE))
        new_cohort_id = torch_tensor(array(
          (max_id+1):(max_id+prod(r$shape)+1),
          dim = r$shape), dtype=torch_int64(), device = "cpu"
        )

        if(dbh$shape[3] != 0){
          labels = species
          samples = vector("list", 3)
          samples[[1]] = light
          samples[[2]] = g
          samples[[3]] = m

          # count number of cohorts
          Sp_tmp = species$to(dtype = g$dtype)
          cohort_counts = aggregate_results(labels, list((Sp_tmp)/(Sp_tmp)), list(torch_zeros_like(Result[[1]][,i,], dtype=g$dtype, device = self$device)))

          Results_tmp = replicate(length(samples), torch_zeros_like(Result[[1]][,i,]))
          tmp_res = aggregate_results(labels, samples, Results_tmp)
          for(v in c(4,5,6)){
            Result[[v]][,i,] = Result[[v]][,i,]$add(tmp_res[[v-3]]/torch::torch_clamp(cohort_counts[[1]], min = 1.0)) # TODO
          }

          # reg extra
          tmp_res = aggregate_results(new_species, list(r), list(torch::torch_zeros(Result[[1]][,i,]$shape[1], sp, device = self$device )))
          Result[[7]][,i,] = Result[[7]][,i,]$add(tmp_res[[1]]/torch::torch_clamp(cohort_counts[[1]], min = 1.0))


          if (debug) {
            Raw_cohort_results[[i]] = list(
              "species" = torch::as_array(species$cpu()),
              "trees" = torch::as_array(trees$cpu()),
              "dbh" = torch::as_array(dbh$cpu()),
              "m" = torch::as_array(m$cpu()),
              "g" = torch::as_array(g$cpu())
            )
            Raw_patch_results[[i]] = list(
              "r" = torch::as_array(r$cpu())
            )
            Raw_cohort_ids[[i]] = cohort_ids
          }
        }

        # Combine
        dbh = torch::torch_cat(list(dbh, new_dbh), 3)
        trees = torch::torch_cat(list(trees, new_trees), 3)
        species = torch::torch_cat(list(species, new_species), 3)
        cohort_ids = torch::torch_cat(list(cohort_ids, new_cohort_id), 3)
        rm(new_dbh,new_trees,new_species,new_cohort_id )

        # Pad tensors, expensive, currently each timestep
        if(i %% 1 == 0){

          # Gradient shouldn't be required, also expensive for backpropagation because of reshape/view operations!
          #torch::with_no_grad({
          # Masks to find alive cohorts
          mask = (trees > 0.5)$flatten(start_dim = 1, end_dim = 2)
          org_dim = species$shape[1:2]
          org_dim_t = torch::torch_tensor(org_dim, dtype = torch_long(), device = "cpu")

          # Minimal number of cohort dimension
          non_zero_counts = mask$sum(dim=2)
          max_non_zeros = non_zero_counts$max()$item()
          sorted_tensor = torch::torch_sort(mask$float(), dim=2, descending=TRUE)[[2]]

          dbh = dbh$flatten(start_dim = 1, end_dim = 2)$gather(2, sorted_tensor)[, 1:max_non_zeros]$unflatten(1, org_dim)
          trees = trees$flatten(start_dim = 1, end_dim = 2)$gather(2, sorted_tensor)[, 1:max_non_zeros]$unflatten(1, org_dim)
          cohort_ids = cohort_ids$flatten(start_dim = 1, end_dim = 2)$gather(2, sorted_tensor)[, 1:max_non_zeros]$unflatten(1, org_dim)
          species = species$flatten(start_dim = 1, end_dim = 2)$gather(2, sorted_tensor)[, 1:max_non_zeros]$unflatten(1, org_dim)
          # })
        }


        # aggregate results
        # TODO: Position of the first block?
        if(i > 0){
          if(dbh$shape[3] != 0){
            BA_stem = BA_stand(dbh = dbh, trees = trees, patch_size_ha = self$patch_size_ha)
            labels = species
            samples = vector("list", 3)
            mask = trees$gt(0.5)
            samples[[1]] = dbh * mask
            samples[[2]] = BA_stem * mask# torch_sigmoid((trees - 0.5)/1e-3) # better to just use greater? (Masking!) Gradients shouldn't be needed! (I think?)
            samples[[3]] = trees * mask # torch_sigmoid((trees - 0.5)/1e-3)
            Results_tmp = replicate(3, torch_zeros_like(Result[[1]][,i,]))

            tmp_res = aggregate_results(labels, samples, Results_tmp)
            # BA and number of trees Result[[1]] and Result[[2]]
            for(v in 1:3){
              Result[[v]][,i,] = Result[[v]][,i,]$add(tmp_res[[v]]$div_(patches))
            }
            rm(BA_stem)
          }
        }

        loss = torch_zeros(1L, device = self$device)
        if(i > 0 && dbh$shape[3] != 0 && !is.null(y) && (i %% update_step == 0)) {
          for(j in 1:7) {
            # 1 -> dbh, 2 -> ba, 3 -> counts, 4 -> AL, 5 -> growth rates, 6 -> mort rates, 7 -> reg rates
            if(j != 3) {
              loss = loss+torch::nnf_mse_loss(y[, i,,j], Result[[j]][,i,])$mean()*(weights[j]+0.0001)
            } else {
              loss = loss+torch::distr_poisson(Result[[2]][,i,]+0.001)$log_prob(c[, i,])$mean()$negative()*(weights[j]+0.0001)
            }
          }
          loss$backward()
          # cat("Backprop....\n")
          for(j in 1:7) Result[[j]] = Result[[j]]$detach()
        }
        loss$detach_()

        if(verbose) cli::cli_progress_update()

      }

      names(Result) =  c("dbh","ba", "trees", "AL", "growth", "mort", "reg")
      if(debug){
        Result_out = list(
          Predictions = list(
            Site = lapply(Result, function(x) as_array(x)),
            Patch = Raw_patch_results,
            Cohort = list(
              cohortStates = Raw_cohort_results,
              cohortID = lapply(Raw_cohort_ids, function(x) as_array(x)))
            ),
          loss = loss)
      }else if(!debug){
        Result_out = list(Predictions = list(Site = lapply(Result, function(x) as_array(x))))
      }


      if(is.null(y)) {
        lapply(self$parameters, function(p) p$requires_grad_(TRUE) )
      }

      return(Result_out)
    },
    #' @description
    #' Fits the FINN model to the provided training data.
    #'
    #' The `fit` method trains the FINN model using the input (X) and target (Y) data. It iteratively adjusts the model parameters to minimize the loss over the specified number of epochs. This method also supports customizing batch size, learning rate, and the starting time for predictions.
    #'
    #' @param X torch.Tensor (Optional). Input data, typically environmental variables over time.
    #' @param Y torch.Tensor (Optional). Target data, representing observed tree metrics.
    #' @param initCohort list (Optional). Initial cohort data, including initial dbh, trees, and species information.
    #' @param epochs integer. Number of epochs to train the model. Default is 2.
    #' @param batch_size integer. Batch size for training. Default is 20.
    #' @param learning_rate float. Learning rate for the optimizer. Default is 0.1.
    #' @param start_time float. The starting time for predictions. Default is 1.
    #' @param patches integer. Number of patches in the dataset. Default is 50.
    #' @param response character. Response variable to predict ("dbh", "BA_stem", or "BA_stem*nT"). Default is "dbh".
    #' @param update_step integer. Backpropagation step length.
    #' @param weights reweight likelihood
    #' @return None. The trained model is stored within the class instance.
    fit = function(
          X = NULL,
          Y = NULL,
          initCohort = NULL,
          epochs = 2L,
          batch_size = 20L,
          learning_rate = 0.1,
          start_time = 1,
          patches = 50L,
          update_step = 1L,
          weights = NULL){

        if(is.null(self$optimizer)){
          self$optimizer = optim_adagrad(params = self$parameters, lr = learning_rate) # AdaBound was also good
          # TODO scheduler implementieren
          # self.scheduler = torch.optim.lr_scheduler.ExponentialLR(self.optimizer, gamma=0.9)
        }
        time = X$shape[2]

        stepSize = floor(X$shape[1] / batch_size) # type: ignore

        if(self$device$type == 'cuda'){
          #torch.cuda.set_device(self$device)
          pin_memory = FALSE
        }else{
          pin_memory = TRUE
        }
        Counts = (Y[,,,2])$round()
        data = tensor_dataset(torch_tensor(X, dtype=self$dtype, device=torch_device('cpu')),
                              torch_tensor(Y[,,,], dtype=self$dtype, device=torch_device('cpu')),
                              torch_tensor(Counts, dtype=torch_int64(), device=torch_device('cpu')),
                              torch_arange(1, X$shape[1])$to(dtype = torch_int64() , device=torch_device('cpu'))
        )
        DataLoader = torch::dataloader(data, batch_size=batch_size, shuffle=TRUE, num_workers=0, pin_memory=pin_memory, drop_last=TRUE)

        self$history = torch::torch_zeros(epochs)


        if(!is.null(weights)) {
          weights = torch::torch_ones(weights, dtype = self$dtype, device = self$device)
        } else {
          weights = torch::torch_ones(dim(Y)[1], dtype = self$dtype, device = self$device)
        }

        cli::cli_progress_bar(format = "Epoch: {cli::pb_current}/{cli::pb_total} {cli::pb_bar} ETA: {cli::pb_eta} Loss: {bl}", total = epochs, clear = FALSE)

        for(epoch in 1:epochs){

          coro::loop(for (b in DataLoader) {
            batch_loss = c()
            x = b[[1]]$to(device = self$device, non_blocking=TRUE)
            y = b[[2]]$to(device = self$device, non_blocking=TRUE)
            c = b[[3]]$to(device = self$device, non_blocking=TRUE)
            ind = b[[4]]$to(device = self$device, non_blocking=TRUE)
            self$optimizer$zero_grad()


            if (is.null(initCohort)) {
              cohorts = CohortMat$new(dims = c(x$shape[1], patches, self$sp),
                                      sp = self$sp,
                                      device=self$device)
              trees = cohorts$trees
              species = cohorts$species
              dbh = cohorts$dbh
            } else {
              trees = initCohort$trees$to(device = self$device, non_blocking=TRUE)[ind,]
              species = initCohort$species$to(device = self$device, non_blocking=TRUE)[ind,]
              dbh = initCohort$dbh$to(device = self$device, non_blocking=TRUE)[ind,]
            }

            pred_tmp = self$predict(dbh,
                                    trees,
                                    species,
                                    x,
                                    start_time = start_time,
                                    y = y,
                                    c = c,
                                    update_step = update_step,
                                    verbose = FALSE,
                                    weights = weights)
            pred = pred_tmp[[1]]
            loss = pred_tmp[[2]]

            self$optimizer$step()
            batch_loss =  c(batch_loss, loss$item())

            self$param_history = c(self$param_history, list(lapply(self$parameters, function(p) as.matrix(p$cpu()))))
            #sf.scheduler.step()
          })
          bl = mean(batch_loss)
          bl = round(bl, 3)
          #cat("Epoch: ", epoch, "Loss: ", bl, "\n")
          self$history[epoch] = bl
          cli::cli_progress_update()
        }
        cli::cli_progress_done()

        # torch::cuda_empty_cache()
        self$pred = pred
      }

    ))

<|MERGE_RESOLUTION|>--- conflicted
+++ resolved
@@ -300,13 +300,7 @@
       dbh = torch_tensor(dbh, dtype=self$dtype, device=self$device)
       trees = torch_tensor(trees, dtype=self$dtype, device=self$device)
       species = torch_tensor(species, dtype=torch_int64(), device=self$device)
-<<<<<<< HEAD
-      cohort_ids = torch_randint(0, 50000, size=species$shape, device=self$device)
-      light = torch_zeros(list(sites, time,  dbh$shape[3]), device=self$device)
-      g = torch_zeros(list(sites, time, dbh$shape[3]), device=self$device)
-      m = torch_zeros(list(sites, time, dbh$shape[3]), device=self$device)
-      r = torch_zeros(list(sites, time, dbh$shape[3]), device=self$device)
-=======
+
       cohort_ids = torch_tensor(array(
         1:(prod(species$shape)+1),
         dim = species$shape), dtype=torch_int64(), device = "cpu"
@@ -315,7 +309,6 @@
       g = torch_zeros(list(env$shape[1], env$shape[2], dbh$shape[3]), device=self$device)
       m = torch_zeros(list(env$shape[1], env$shape[2], dbh$shape[3]), device=self$device)
       r = torch_zeros(list(env$shape[1], env$shape[2], dbh$shape[3]), device=self$device)
->>>>>>> c4501e87
 
       Result = lapply(1:7,function(tmp) torch_zeros(list(sites, time, self$sp), device=self$device))
 
@@ -440,7 +433,7 @@
         new_cohort_id = torch_tensor(array(
           (max_id+1):(max_id+prod(r$shape)+1),
           dim = r$shape), dtype=torch_int64(), device = "cpu"
-        )
+        ) #TODO check for performance
 
         if(dbh$shape[3] != 0){
           labels = species
