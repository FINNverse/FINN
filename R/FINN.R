--- conflicted
+++ resolved
@@ -178,7 +178,6 @@
 mortality = function(dbh, species, trees, parMort, pred, light, debug = F) {
   # TODO remove constant part
   shade = 1-torch_sigmoid((light + (1-parMort[,1][species]) - 1)/(1/10^(1.5 + torch_abs(light-0.5))))
-<<<<<<< HEAD
   environment = index_species(pred, species)
   gPSize = torch_clamp(0.1*(dbh/torch_clamp((parMort[,2][species]*100), min = 0.00001))$pow(2.3), max = 1.0)
   # gPSize = torch_sigmoid(gPSize)
@@ -190,20 +189,6 @@
   # -> raw pred -> [0, 5]
   predM = torch_clamp((environment*(shade+gPSize) + shade*gPSize + shade + gPSize), min = 0.0001, max = 0.9999)
   # predM = torch_sigmoid((environment*(shade+gPSize) + shade*gPSize + shade + gPSize -1.5)*2 )
-=======
-  # light = 1-light
-  # parMort1 = 1-parMort[,1][species]
-  # shade = 1-((1 / (1 + torch_exp(-10 * (light - parMort1))) - 1 / (1 + torch_exp(10 * parMort1))) / (1 - 1 / (1 + torch_exp(10 * (1 - parMort1)))))
-  # shade = (1 / (1 + torch_exp(-10 * (light - parMort[,1][species]))) - 1 / (1 + torch_exp(10 * parMort[,1][species]))) / (1 - 1 / (1 + torch_exp(10 * (1 - parMort[,1][species]))))
-  # environment = 1-2*(torch_sigmoid(index_species(pred, species))-0.5)
-  environment = torch_sigmoid(index_species(pred, species))
-  gPSize = 0.1*(dbh/torch_clamp((parMort[,2][species]*100), min = 0.00001))$pow(2.3)
-  gPSize = 2*(torch_sigmoid(gPSize)-0.5)
-  # predM = torch_clamp(((environment+shade+gPSize)/3)*torch_greater(1-gPSize,0)*torch_greater(1-shade,0.01)*torch_greater(1-environment,0.01), min = 0.0001, max = 0.9999)
-  # predM = torch_clamp((environment*shade*gPSize*(environment+shade+gPSize)), min = 0.0001, max = 0.9999)
-  predM = torch_clamp(environment*(shade+gPSize) + shade*gPSize + shade + gPSize, min = 0.0001, max = 0.9999)
-  #mort = torch.distributions.Beta(predM*trees+0.00001, trees - predM*trees+0.00001).rsample()*trees
->>>>>>> bad07c0d
   mort1 = binomial_from_gamma(trees+trees$le(0.5)$float(), predM)*trees$ge(0.5)$float()
   mort2 = mort1 + mort1$round()$detach() - mort1$detach()
   if(debug == TRUE) out = list(shade = shade, light = light, environment = environment, gPSize = gPSize, predM = predM, mort1 = mort1, mort2 = mort2) else out = mort2
@@ -259,13 +244,8 @@
 regeneration = function(species, parReg, pred, light, patch_size_ha, debug = F) {
   if("matrix" %in% class(pred)) pred = torch::torch_tensor(pred)
   environment = pred
-<<<<<<< HEAD
   regP = (1 / (1 + torch_exp(-10 * (light - parReg))) - 1 / (1 + torch_exp(10 * parReg))) / (1 - 1 / (1 + torch_exp(10 * (1 - parReg))))
   #regP = torch_sigmoid((light + (1-parReg) - 1)/1e-3) # TODO masking? better https://pytorch.org/docs/stable/generated/torch.masked_select.html
-=======
-  #regP = torch_sigmoid((light + (1-parReg) - 1)/1e-3) # TODO masking? better https://pytorch.org/docs/stable/generated/torch.masked_select.html
-  regP = (1 / (1 + torch_exp(-10 * (light - parReg))) - 1 / (1 + torch_exp(10 * parReg))) / (1 - 1 / (1 + torch_exp(10 * (1 - parReg))))
->>>>>>> bad07c0d
   mean = (regP*(environment[,NULL])$`repeat`(c(1, species$shape[2], 1))+0.2)
   regeneration1 = sample_poisson_gaussian(mean*patch_size_ha) # TODO, check if exp or not?! lambda should be always positive!
   regeneration2 = regeneration1 + regeneration1$round()$detach() - regeneration1$detach()
