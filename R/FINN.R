#' @title FINN: Forest Informed Neural Network
#'
#' @description
#' The `FINN` class provides tools to initialize, train, and predict using a Forest Informed Neural Network. This model is designed for predicting tree growth, mortality, and regeneration across multiple species. The class supports various configurations, including the use of different devices (CPU or CUDA) and hidden layers in the neural network models.
#'
#' @field sp integer. Number of species.
#' @field device character. Device to use ('cpu' or 'cuda').
#' @field parHeight torch.Tensor. Global parameters for height.
#' @field parGrowth torch.Tensor. Growth parameters with dimensions [species, 2], where the first dimension is for shade tolerance.
#' @field parMort torch.Tensor. Mortality parameters with dimensions [species, 2], where the first dimension is for shade tolerance.
#' @field parReg torch.Tensor. Regeneration parameters with dimensions [species].
#' @field parGrowthEnv torch.Tensor. Growth environment parameters with dimensions [species, 2], where the first dimension is for shade tolerance.
#' @field parMortEnv torch.Tensor. Mortality environment parameters with dimensions [species, 2], where the first dimension is for shade tolerance.
#' @field parRegEnv torch.Tensor. Regeneration environment parameters with dimensions [species].
#' @field hidden_growth list. Hidden layers for the growth model.
#' @field hidden_mort list. Hidden layers for the mortality model.
#' @field hidden_reg list. Hidden layers for the regeneration model.
#'
#' @include FINNbase.R
#' @export
FINN = R6::R6Class(
  classname = 'FINN',
  inherit = FINNbase,
  cloneable=FALSE,
  public = list(
    # helper functions
    # default model parameters
    sp = NULL,
    env = NULL,
    dtype = NULL,
    parameters = NULL,
    optimizer = NULL,
    history = NULL,
    param_history = NULL,
    pred = NULL,
    device = 'cpu',
    parHeight = NULL, # must be dim [species]
    parGrowth = NULL, # must be dim [species, 2], first for shade tolerance
    parMort = NULL, # must be dim [species, 2], first for shade tolerance,
    parReg = NULL, # must be dim [species]
    parGrowthEnv = NULL, # must be dim [species, 2], first for shade tolerance
    parMortEnv = NULL, # must be dim [species, 2], first for shade tolerance,
    parRegEnv = NULL, # must be dim [species]
    nnRegEnv = NULL,
    nnGrowthEnv = NULL,
    nnMortEnv = NULL,
    hidden_growth = list(),
    hidden_mort = list(),
    hidden_reg = list(),
    bias = FALSE,
    patch_size_ha = 0.1,
    minLight = 50,
    disturbance = 0.0,


    #' @description
    #' Initializes the FINN model with the specified parameters.
    #' @param sp integer. Number of species.
    #' @param device character. Device to use ('cpu' or 'cuda').
    #' @param parHeight torch.Tensor. Global parameters for height.
    #' @param parGrowth torch.Tensor. Growth parameters with dimensions [species, 2].
    #' @param parMort torch.Tensor. Mortality parameters with dimensions [species, 2].
    #' @param parReg torch.Tensor. Regeneration parameters with dimensions [species].
    #' @param parGrowthEnv torch.Tensor. Growth environment parameters with dimensions [species, 2].
    #' @param parMortEnv torch.Tensor. Mortality environment parameters with dimensions [species, 2].
    #' @param parRegEnv torch.Tensor. Regeneration environment parameters with dimensions [species].
    #' @param hidden_growth list. Hidden layers for the growth model.
    #' @param hidden_mort list. Hidden layers for the mortality model.
    #' @param hidden_reg list. Hidden layers for the regeneration model.
    #' @param bias logical. Whether to include a bias term in the neural networks.
    #' @param patch_size_ha numeric. Patch size in hectares.
    #' @param minLight numeric. Minimum light level.
    #' @param disturbance numeric. Disturbance level.
    #' @param which character. Specifies which parameters to include ("all", "env", "species").
    #' @return Invisible self.
    initialize = function(
                  sp = NULL,
                  env = NULL,
                  dtype = NULL,
                  parameters = NULL,
                  optimizer = NULL,
                  history = NULL,
                  param_history = NULL,
                  pred = NULL,
                  device = 'cpu',
                  parHeight = NULL, # must be dim [species]
                  parGrowth = NULL, # must be dim [species, 2], first for shade tolerance
                  parMort = NULL, # must be dim [species, 2], first for shade tolerance,
                  parReg = NULL, # must be dim [species]
                  parGrowthEnv = NULL, # must be dim [species, 2], first for shade tolerance
                  parMortEnv = NULL, # must be dim [species, 2], first for shade tolerance,
                  parRegEnv = NULL, # must be dim [species]
                  nnRegEnv = NULL,
                  nnGrowthEnv = NULL,
                  nnMortEnv = NULL,
                  hidden_growth = list(),
                  hidden_mort = list(),
                  hidden_reg = list(),
                  bias = FALSE,
                  patch_size_ha = 0.1,
                  minLight = 50,
                  disturbance = 0.0,
                  which = c("all", "env", "species")
      ){

      # check input parameters
      if(any(parHeight < 0 | parHeight > 1)) stop("parHeight cannot be <0 or >1")
      if(any(parReg < 0 | parReg > 1)) stop("parReg cannot be <0 or >1")

      which = match.arg(which)
      self$sp = sp
      self$device = device
      self$parHeight = parHeight
      self$parGrowth = parGrowth
      self$parMort = parMort
      self$parReg = parReg
      self$parGrowthEnv = parGrowthEnv
      self$parMortEnv = parMortEnv
      self$parRegEnv = parRegEnv
      self$hidden_growth = hidden_growth
      self$hidden_mort = hidden_mort
      self$hidden_reg = hidden_reg
      self$patch_size_ha = patch_size_ha
      self$minLight = minLight
      self$device = torch_device(device)
      self$sp = sp
      self$pred = NULL
      self$env = env
      self$optimizer = NULL
      self$dtype = torch_float32()
      self$nnRegEnv = self$build_NN(input_shape=env, output_shape=sp, hidden=hidden_reg, activation="selu", bias=bias, dropout=-99, last_activation = "relu")
      self$nnGrowthEnv = self$build_NN(input_shape=env, output_shape=sp, hidden=hidden_growth, activation="selu", bias=bias, dropout=-99)
      self$nnMortEnv = self$build_NN(input_shape=env, output_shape=sp, hidden=hidden_mort, activation="selu", bias=bias, dropout=-99)
      if(!is.null(parGrowthEnv)) self$set_weights_nnGrowthEnv(parGrowthEnv)
      if(!is.null(parMortEnv)) self$set_weights_nnMortEnv(parMortEnv)
      if(!is.null(parRegEnv)) self$set_weights_nnRegEnv(parRegEnv)


      self$nnMortEnv$to(device = self$device)
      self$nnGrowthEnv$to(device = self$device)
      self$nnRegEnv$to(device = self$device)

      if(is.null(parHeight)){
        parHeight = np_runif(0.3, 0.7, size = self$sp)
      }
      if(is.null(parGrowth)){
        first = np_runif(0, 6, size = c(self$sp,1))
        second = np_runif(0, 6, size = c(self$sp,1))
        parGrowth = cbind(first, second)
      }

      if(is.null(parMort)){
        first = np_runif(0, 2, size = c(self$sp,1))
        second = np_runif(0.1, 5, size = c(self$sp,1))
        parMort = cbind(first, second)
      }

      if(is.null(parReg)){
        self$parReg = np_runif(0, 1, size = self$sp)
      }

      self$set_parHeight(parHeight)
      self$set_parGrowth(parGrowth)
      self$set_parMort(parMort)
      self$set_parReg(parReg)

      if(which == "env"){
        self$parameters = c(self$nnRegEnv$parameters, self$nnGrowthEnv$parameters, self$nnMortEnv$parameters)
        self$parHeight$requires_grad_(FALSE)
        self$parGrowth$requires_grad_(FALSE)
        self$parMort$requires_grad_(FALSE)
        self$parReg$requires_grad_(FALSE)
        names(self$parameters) = c("R_E", "G_E", "M_E")
      }else if(which == "species"){
        self$parameters = c(self$parHeight, self$parGrowth, self$parMort, self$parReg)
        names(self$parameters) = c("H", "G", "M", "R")
        .n = lapply(self$nnRegEnv$parameters, function(p) p$requires_grad_(FALSE))
        .n = lapply(self$nnGrowtEnv$parameters, function(p) p$requires_grad_(FALSE))
        .n = lapply(self$nnMortEnv$parameters, function(p) p$requires_grad_(FALSE))

      }else{
        self$parameters = c(self$parHeight, self$parGrowth, self$parMort,self$parReg, self$nnRegEnv$parameters, self$nnGrowthEnv$parameters, self$nnMortEnv$parameters)
        names(self$parameters) = c("H", "G", "M", "R","R_E", "G_E", "M_E" )
      }
      return(invisible(self)) # Only for testing now
    },


    #' @description
    #' Predicts the growth, mortality, and regeneration of trees based on the given inputs.
    #'
    #' The `predict` method generates predictions for tree growth, mortality, and regeneration for the specified species across different environmental conditions. It uses the initialized model parameters and can handle optional input tensors like diameter at breast height (dbh), number of trees, and species. If these are not provided, they will be initialized internally.
    #'
    #' @param dbh torch.Tensor (Optional). Diameter at breast height of the trees.
    #' @param trees torch.Tensor (Optional). Number of trees.
    #' @param species torch.Tensor (Optional). Species of the trees.
    #' @param env torch.Tensor. Environmental data.
    #' @param start_time integer. Time at which to start recording the results.
    #' @param pred_growth torch.Tensor (Optional). Predicted growth values.
    #' @param pred_morth torch.Tensor (Optional). Predicted mortality values.
    #' @param pred_reg torch.Tensor (Optional). Predicted regeneration values.
    #' @param patches numeric. Number of patches.
    #' @param debug logical. Run in debug mode if TRUE.
    #' @param y torch.Tensor. Response tensor for target data.
    #' @param c torch.Tensor. Number of tree tensor.
    #' @param update_step integer. Backpropagation step length.
    #' @param verbose logical. Print progress if TRUE.
    #' @param weights weights for reweighting the loss
    #' @return list. A list of predicted values for dbh, number of trees, and other recorded time points. If `debug` is TRUE, raw results and cohorts are also returned.
    predict = function(dbh = NULL,
                       trees = NULL,
                       species = NULL,
                       env = NULL,
                       start_time = 1L,
                       pred_growth = NULL,
                       pred_morth = NULL,
                       pred_reg = NULL,
                       patches = 50.,
                       debug = TRUE,
                       y = NULL,
                       c = NULL,
                       update_step = 1L,
                       verbose = TRUE,
                       weights = NULL){


      if(is.null(dbh)){
        cohorts = CohortMat$new(dims = c(env$shape[1], patches, self$sp), sp = self$sp, device=self$device)
        trees = cohorts$trees
        species = cohorts$species
        dbh = cohorts$dbh
      }

      env = torch_tensor(env, dtype=self$dtype, device=self$device)


      if(is.null(y)) {
        lapply(self$parameters, function(p) p$requires_grad_(FALSE) )
      }

      if(!is.null(y)) {
        if(is.null(weights)) weights = torch_ones(dim(y)[4], dtype = self$dtype, device = self$device)
      }


      # Predict env niches for all sites and timesteps
      if(is.null(pred_growth)) pred_growth = self$nnGrowthEnv(env)
      if(is.null(pred_morth)) pred_morth = self$nnMortEnv(env)
      if(is.null(pred_reg)) pred_reg = self$nnRegEnv(env)


      dbh = torch_tensor(dbh, dtype=self$dtype, device=self$device)
      trees = torch_tensor(trees, dtype=self$dtype, device=self$device)
      species = torch_tensor(species, dtype=torch_int64(), device=self$device)
      cohort_ids = torch_randint(0, 50000, size=species$shape, device=self$device)
      light = torch_zeros(list(env$shape[1], env$shape[2],  dbh$shape[3]), device=self$device)
      g = torch_zeros(list(env$shape[1], env$shape[2], dbh$shape[3]), device=self$device)
      m = torch_zeros(list(env$shape[1], env$shape[2], dbh$shape[3]), device=self$device)
      r = torch_zeros(list(env$shape[1], env$shape[2], dbh$shape[3]), device=self$device)

      Result = lapply(1:7,function(tmp) torch_zeros(list(env$shape[1], env$shape[2], self$sp), device=self$device))

      # Can get memory intensive...
      if(debug) {
        Raw_results = list()
        Raw_cohorts = list()
      }

      time = env$shape[2]
      patches = dbh$shape[2]
      sp = self$sp
      sites = env$shape[1]

      if(is.null(y)) {
        predGrowthGlobal = self$nnGrowthEnv(env)
        predMortGlobal = self$nnMortEnv(env)
        predRegGlobal = self$nnRegEnv(env)
      }

      # Run over timesteps
      if(verbose) cli::cli_progress_bar(format = "Year: {cli::pb_current}/{cli::pb_total} {cli::pb_bar} ETA: {cli::pb_eta} ", total = time, clear = FALSE)

      for(i in 1:time){

        # Only necessary if gradients are needed
        if(!is.null(y)) {
          pred_growth = self$nnGrowthEnv(env[,i,])
          pred_morth = self$nnMortEnv(env[,i,])
          pred_reg = self$nnRegEnv(env[,i,])
        } else {
          pred_growth = predGrowthGlobal[,i,]
          pred_morth = predMortGlobal[,i,]
          pred_reg = predRegGlobal[,i,]
        }

        light = torch_zeros(list(env$shape[1], env$shape[2],  dbh$shape[3]), device=self$device)
        g = torch_zeros(list(env$shape[1], env$shape[2], dbh$shape[3]), device=self$device)
        m = torch_zeros(list(env$shape[1], env$shape[2], dbh$shape[3]), device=self$device)
        r = torch_zeros(list(env$shape[1], env$shape[2], dbh$shape[3]), device=self$device)

        dbh=dbh$detach()
        trees=trees$detach()
        species=species$detach()
        cohort_ids=cohort_ids$detach()

        # Model - get Parameters parameter constrains
        parHeight = self$get_parHeight()
        parMort = self$get_parMort()
        parGrowth = self$get_parGrowth()
        parReg = self$get_parReg()

        if(dbh$shape[3] > 0.5){
          light = competition(
            dbh = dbh,
            species = species,
            trees = trees,
            parHeight = parHeight,
            h = NULL,
            minLight = self$minLight,
            patch_size_ha = self$patch_size_ha,
            ba = NULL,
            cohortHeights = NULL
          )

          g = growth(
            dbh = dbh,
            species = species,
            parGrowth = parGrowth,
            parMort = parMort,
            pred = pred_growth,
            light = light
          )

          dbh = dbh + g

          light = competition(
            dbh = dbh,
            species = species,
            trees = trees,
            parHeight = parHeight,
            h = NULL,
            minLight = self$minLight,
            patch_size_ha = self$patch_size_ha,
            ba = NULL,
            cohortHeights = NULL
          )
          # cat("Second section  B2\n")
          m = mortality(
            dbh = dbh,
            species = species,
            trees = trees + 0.001,
            parMort = parMort,
            pred = pred_morth,
            light = light
          ) #.unsqueeze(3) # TODO check!
          #trees$sub_(m)$clamp_(min = 0.0)
          trees = torch_clamp(trees - m, min = 0) #### TODO if trees = 0 then NA...prevent!
        }


        AL_reg = competition( # must have dimension = n species in last dim
          dbh = dbh,
          species = species,
          trees = trees,
          parHeight = parHeight,
          h = 1,
          minLight = self$minLight,
          patch_size_ha = self$patch_size_ha,
          ba = NULL,
          cohortHeights = NULL
        )
        r = regeneration(species = species,
                         parReg = parReg,
                         pred = pred_reg,
                         light = AL_reg,
                         patch_size_ha = self$patch_size_ha)

        # New recruits
        new_dbh = ((r-1+0.1)/1e-3)$sigmoid() # TODO: check!!! --> when r 0 dann dbh = 0, ansonsten dbh = 1 dbh[r==0] = 0
        new_trees = r
        new_species = torch_arange(1, sp, dtype=torch_int64(), device = self$device)$unsqueeze(1)$`repeat`(c(r$shape[1], r$shape[2], 1))
        new_cohort_id = torch_randint(0, 50000, size = list(sp), device = self$device)$unsqueeze(1)$`repeat`(c(r$shape[1], r$shape[2], 1))

        if(dbh$shape[3] != 0){
          labels = species
          samples = vector("list", 3)
          samples[[1]] = light
          samples[[2]] = g
          samples[[3]] = m

          # count number of cohorts
          Sp_tmp = species$to(dtype = g$dtype)
          cohort_counts = aggregate_results(labels, list((Sp_tmp)/(Sp_tmp)), list(torch_zeros_like(Result[[1]][,i,], dtype=g$dtype, device = self$device)))

          Results_tmp = replicate(length(samples), torch_zeros_like(Result[[1]][,i,]))
          tmp_res = aggregate_results(labels, samples, Results_tmp)
          for(v in c(4,5,6)){
            Result[[v]][,i,] = Result[[v]][,i,]$add(tmp_res[[v-3]]/torch::torch_clamp(cohort_counts[[1]], min = 1.0)) # TODO
          }

          # cohort ids
          if(debug) Raw_cohorts = c(Raw_cohorts, cohort_ids)

          # reg extra
          tmp_res = aggregate_results(new_species, list(r), list(torch::torch_zeros(Result[[1]][,i,]$shape[1], sp, device = self$device )))
<<<<<<< HEAD
          Result[[6]][,i,] = Result[[6]][,i,]$add(tmp_res[[1]]/torch::torch_clamp(cohort_counts[[1]], min = 1.0))
=======
          Result[[7]][,i,] = Result[[7]][,i,]$add(tmp_res[[1]]/torch::torch_clamp(cohort_counts[[1]], min = 1.0)/patches)
>>>>>>> f1c2e742


          if(debug) {
            Raw_results = c(Raw_results,list(list(list(torch::as_array(species$cpu())),
                                                  list(torch::as_array(trees$cpu())),
                                                  list(torch::as_array(dbh$cpu())),
                                                  list(torch::as_array(m$cpu())),
                                                  list(torch::as_array(g$cpu())),
                                                  list(torch::as_array(r$cpu())))))
          }
        }

        # Combine
        dbh = torch::torch_cat(list(dbh, new_dbh), 3)
        trees = torch::torch_cat(list(trees, new_trees), 3)
        species = torch::torch_cat(list(species, new_species), 3)
        cohort_ids = torch::torch_cat(list(cohort_ids, new_cohort_id), 3)
        rm(new_dbh,new_trees,new_species,new_cohort_id )

        # Pad tensors, expensive, currently each timestep
        if(i %% 1 == 0){

          # Gradient shouldn't be required, also expensive for backpropagation because of reshape/view operations!
          #torch::with_no_grad({
          # Masks to find alive cohorts
          mask = (trees > 0.5)$flatten(start_dim = 1, end_dim = 2)
          org_dim = species$shape[1:2]
          org_dim_t = torch::torch_tensor(org_dim, dtype = torch_long(), device = "cpu")

          # Minimal number of cohort dimension
          non_zero_counts = mask$sum(dim=2)
          max_non_zeros = non_zero_counts$max()$item()
          sorted_tensor = torch::torch_sort(mask$float(), dim=2, descending=TRUE)[[2]]

          dbh = dbh$flatten(start_dim = 1, end_dim = 2)$gather(2, sorted_tensor)[, 1:max_non_zeros]$unflatten(1, org_dim)
          trees = trees$flatten(start_dim = 1, end_dim = 2)$gather(2, sorted_tensor)[, 1:max_non_zeros]$unflatten(1, org_dim)
          cohort_ids = cohort_ids$flatten(start_dim = 1, end_dim = 2)$gather(2, sorted_tensor)[, 1:max_non_zeros]$unflatten(1, org_dim)
          species = species$flatten(start_dim = 1, end_dim = 2)$gather(2, sorted_tensor)[, 1:max_non_zeros]$unflatten(1, org_dim)
          # })
        }


        # aggregate results
        # TODO: Position of the first block?
        if(i > 0){
          if(dbh$shape[3] != 0){
            BA_stem = BA_stand(dbh = dbh, trees = trees, patch_size_ha = self$patch_size_ha)
            labels = species
            samples = vector("list", 3)
            mask = trees$gt(0.5)
            samples[[1]] = dbh * mask
            samples[[2]] = BA_stem * mask# torch_sigmoid((trees - 0.5)/1e-3) # better to just use greater? (Masking!) Gradients shouldn't be needed! (I think?)
            samples[[3]] = trees * mask # torch_sigmoid((trees - 0.5)/1e-3)
            Results_tmp = replicate(3, torch_zeros_like(Result[[1]][,i,]))

            tmp_res = aggregate_results(labels, samples, Results_tmp)
            # BA and number of trees Result[[1]] and Result[[2]]
            for(v in 1:3){
              Result[[v]][,i,] = Result[[v]][,i,]$add(tmp_res[[v]]$div_(patches))
            }
            rm(BA_stem)
          }
        }

        loss = torch_zeros(1L, device = self$device)
        if(i > 0 && dbh$shape[3] != 0 && !is.null(y) && (i %% update_step == 0)) {
          for(j in 1:7) {
            # 1 -> dbh, 2 -> ba, 3 -> counts, 4 -> AL, 5 -> growth rates, 6 -> mort rates, 7 -> reg rates
            if(j != 3) {
              loss = loss+torch::nnf_mse_loss(y[, i,,j], Result[[j]][,i,])$mean()*(weights[j]+0.0001)
            } else {
              loss = loss+torch::distr_poisson(Result[[2]][,i,]+0.001)$log_prob(c[, i,])$mean()$negative()*(weights[j]+0.0001)
            }
          }
          loss$backward()
          # cat("Backprop....\n")
          for(j in 1:7) Result[[j]] = Result[[j]]$detach()
        }
        loss$detach_()

        if(verbose) cli::cli_progress_update()

      }

      if(debug){
        Result = list(Predictions = c(Result, list(Raw_results, Raw_cohorts)), loss = loss)
      }


      if(is.null(y)) {
        lapply(self$parameters, function(p) p$requires_grad_(TRUE) )
      }

      return(Result)
    },
    #' @description
    #' Fits the FINN model to the provided training data.
    #'
    #' The `fit` method trains the FINN model using the input (X) and target (Y) data. It iteratively adjusts the model parameters to minimize the loss over the specified number of epochs. This method also supports customizing batch size, learning rate, and the starting time for predictions.
    #'
    #' @param X torch.Tensor (Optional). Input data, typically environmental variables over time.
    #' @param Y torch.Tensor (Optional). Target data, representing observed tree metrics.
    #' @param initCohort list (Optional). Initial cohort data, including initial dbh, trees, and species information.
    #' @param epochs integer. Number of epochs to train the model. Default is 2.
    #' @param batch_size integer. Batch size for training. Default is 20.
    #' @param learning_rate float. Learning rate for the optimizer. Default is 0.1.
    #' @param start_time float. The starting time for predictions. Default is 1.
    #' @param patches integer. Number of patches in the dataset. Default is 50.
    #' @param response character. Response variable to predict ("dbh", "BA_stem", or "BA_stem*nT"). Default is "dbh".
    #' @param update_step integer. Backpropagation step length.
    #' @param reweight reweight likelihood
    #' @return None. The trained model is stored within the class instance.
    fit = function(
          X = NULL,
          Y = NULL,
          initCohort = NULL,
          epochs = 2L,
          batch_size = 20L,
          learning_rate = 0.1,
          start_time = 1,
          patches = 50L,
          update_step = 1L,
          reweight = FALSE){

        if(is.null(self$optimizer)){
          self$optimizer = optim_adagrad(params = self$parameters, lr = learning_rate) # AdaBound was also good
          # TODO scheduler implementieren
          # self.scheduler = torch.optim.lr_scheduler.ExponentialLR(self.optimizer, gamma=0.9)
        }
        time = X$shape[2]

        stepSize = floor(X$shape[1] / batch_size) # type: ignore

        if(self$device$type == 'cuda'){
          #torch.cuda.set_device(self$device)
          pin_memory = FALSE
        }else{
          pin_memory = TRUE
        }
        Counts = (Y[,,,2])$round()
        data = tensor_dataset(torch_tensor(X, dtype=self$dtype, device=torch_device('cpu')),
                              torch_tensor(Y[,,,], dtype=self$dtype, device=torch_device('cpu')),
                              torch_tensor(Counts, dtype=torch_int64(), device=torch_device('cpu')),
                              torch_arange(1, X$shape[1])$to(dtype = torch_int64() , device=torch_device('cpu'))
        )
        DataLoader = torch::dataloader(data, batch_size=batch_size, shuffle=TRUE, num_workers=0, pin_memory=pin_memory, drop_last=TRUE)

        self$history = torch::torch_zeros(epochs)

        weights = torch::torch_ones(dim(Y)[1], dtype = self$dtype, device = self$device)
        if(reweight) {
          weights = torch::torch_cat(lapply(1:dim(Y)[4], function(i) Y[,,,i]$max()$reshape(c(1, 1))))
        }

        cli::cli_progress_bar(format = "Epoch: {cli::pb_current}/{cli::pb_total} {cli::pb_bar} ETA: {cli::pb_eta} Loss: {bl}", total = epochs, clear = FALSE)

        for(epoch in 1:epochs){

          coro::loop(for (b in DataLoader) {
            batch_loss = c()
            x = b[[1]]$to(device = self$device, non_blocking=TRUE)
            y = b[[2]]$to(device = self$device, non_blocking=TRUE)
            c = b[[3]]$to(device = self$device, non_blocking=TRUE)
            ind = b[[4]]$to(device = self$device, non_blocking=TRUE)
            self$optimizer$zero_grad()


            if (is.null(initCohort)) {
              cohorts = CohortMat$new(dims = c(x$shape[1], patches, self$sp),
                                      sp = self$sp,
                                      device=self$device)
              trees = cohorts$trees
              species = cohorts$species
              dbh = cohorts$dbh
            } else {
              trees = initCohort$trees$to(device = self$device, non_blocking=TRUE)[ind,]
              species = initCohort$species$to(device = self$device, non_blocking=TRUE)[ind,]
              dbh = initCohort$dbh$to(device = self$device, non_blocking=TRUE)[ind,]
            }

            pred_tmp = self$predict(dbh,
                                    trees,
                                    species,
                                    x,
                                    start_time = start_time,
                                    y = y,
                                    c = c,
                                    update_step = update_step,
                                    verbose = FALSE,
                                    weights = weights)
            pred = pred_tmp[[1]]
            loss = pred_tmp[[2]]

            self$optimizer$step()
            batch_loss =  c(batch_loss, loss$item())

            self$param_history = c(self$param_history, list(lapply(self$parameters, function(p) as.matrix(p$cpu()))))
            #sf.scheduler.step()
          })
          bl = mean(batch_loss)
          bl = round(bl, 3)
          #cat("Epoch: ", epoch, "Loss: ", bl, "\n")
          self$history[epoch] = bl
          cli::cli_progress_update()
        }
        cli::cli_progress_done()

        # torch::cuda_empty_cache()
        self$pred = pred
      }

    ))

<|MERGE_RESOLUTION|>--- conflicted
+++ resolved
@@ -403,11 +403,7 @@
 
           # reg extra
           tmp_res = aggregate_results(new_species, list(r), list(torch::torch_zeros(Result[[1]][,i,]$shape[1], sp, device = self$device )))
-<<<<<<< HEAD
           Result[[6]][,i,] = Result[[6]][,i,]$add(tmp_res[[1]]/torch::torch_clamp(cohort_counts[[1]], min = 1.0))
-=======
-          Result[[7]][,i,] = Result[[7]][,i,]$add(tmp_res[[1]]/torch::torch_clamp(cohort_counts[[1]], min = 1.0)/patches)
->>>>>>> f1c2e742
 
 
           if(debug) {
