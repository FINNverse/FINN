--- conflicted
+++ resolved
@@ -260,34 +260,18 @@
       }
 
       if(is.null(parComp)) parComp = cbind(
-<<<<<<< HEAD
-        runif(sp, min = 0.45, 0.55),
-        runif(sp, min = 0.19, 0.21) # 0.2 corresponds to 0 light at 50m2/ha basal area
-      )
-      if(is.null(parGrowth)) parGrowth = cbind(
-        runif(sp, min = 0.45, 0.55),
-        runif(sp, min = 0.045, 0.055)
-      )
-      if(is.null(parMort)) parMort = cbind(
-        runif(sp, min = 0.45, 0.55),
-        runif(sp, min = 2, 3)
-      )
-      if(is.null(parReg)) parReg = runif(sp, 0.45, 0.55)
-      self$speciesPars_ranges = speciesPars_ranges
-=======
         initLight,
         runif(sp, min = 0.2, 0.2) # 0.2 corresponds to 0 light at 50m2/ha basal area
       )
       if(is.null(parGrowth)) parGrowth = cbind(
         initLight,
-        runif(sp, min = 0.01, 0.1)
+        runif(sp, min = 0.045, 0.055)
       )
       if(is.null(parMort)) parMort = cbind(
         initLight,
-        runif(sp, min = 1, 4)
+        runif(sp, min = 2, 3)
       )
       if(is.null(parReg)) parReg = initLight
->>>>>>> 91913096
 
       # if(!is.null(speciesPars_ranges)){
       checkParInput(
