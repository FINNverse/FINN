#' finn module
#'
#' @export
finn = nn_module(
  "finn",
  initialize = function(
    N_species,
    mortality_process = NULL,
    growth_process = NULL,
    regeneration_process = NULL,
    competition_process = NULL,
    recruits_dbh = 1.0
  ) {
    self$N_species = N_species
    self$recruits_dbh = recruits_dbh
    private$add_process(mortality_process, "mortality")
    private$add_process(growth_process, "growth")
    private$add_process(regeneration_process, "regeneration")
    private$add_process(competition_process, "competition")

  },

  #' @description
  #' Predicts the growth, mortality, and regeneration of trees based on the given inputs.
  #'
  #' The `forward` method generates predictions for tree growth, mortality, and regeneration for the specified species across different environmental conditions. It uses the initialized model parameters and can handle optional input tensors like diameter at breast height (dbh), number of trees, and species. If these are not provided, they will be initialized internally.
  #'
  #' @param dbh torch.Tensor (Optional). Diameter at breast height of the trees.
  #' @param trees torch.Tensor (Optional). Number of trees.
  #' @param species torch.Tensor (Optional). Species of the trees.
  #' @param env torch.Tensor. Environmental data.
  #' @param disturbance torch.Tensor. Disturbance rates.
  #' @param start_time integer. Time at which to start recording the results.
  #' @param pred_growth torch.Tensor (Optional). Predicted growth values.
  #' @param pred_mort torch.Tensor (Optional). Predicted mortality values.
  #' @param pred_reg torch.Tensor (Optional). Predicted regeneration values.
  #' @param patches numeric. Number of patches.
  #' @param debug logical. Run in debug mode if TRUE.
  #' @param y torch.Tensor. Response tensor for target data.
  #' @param c torch.Tensor. Number of tree tensor.
  #' @param update_step integer. Backpropagation step length.
  #' @param verbose logical. Print progress if TRUE.
  #' @param weights weights for reweighting the loss
  #' @param year_sequence at which year indices should the predictions compared with the observed values
  #' @return list. A list of predicted values for dbh, number of trees, and other recorded time points. If `debug` is TRUE, raw results and cohorts are also returned.
  forward = function(dbh = NULL,
                     trees = NULL,
                     species = NULL,
                     env = NULL,
                     y = NULL,
                     disturbance = NULL,
                     start_time = 1L,
                     pred_growth = NULL,
                     pred_mort = NULL,
                     pred_reg = NULL,
                     patches = 100L,
                     debug = FALSE,
                     update_step = 1L,
                     verbose = TRUE,
                     year_sequence = NULL){


    # if no cohorts exist initialize empty cohort array
    if(is.null(dbh)){
      cohorts = CohortMat(dims = c(env$shape[1], patches, self$sp), sp = self$sp)
      cohorts$to(device = self$device) # TODO: device must be set
      trees = cohorts$trees
      species = cohorts$species
      dbh = cohorts$dbh
    }

    # # repeat env if same env for the three processes
    if(is.list(env)) {
      env = lapply(env, function(e) torch_tensor(e, dtype=self$dtype, device=self$device))
    } else {
      # processes 1, 2, 3 are  mortality, growth, and regeneration
      env = lapply(1:3, function(i) torch_tensor(env, dtype=self$dtype, device=self$device))
    }
    names(env) <- c("mort", "growth", "reg")

    # get dimensions
    sites = env[[1]]$shape[1]
    time =  env[[1]]$shape[2]
    patches = dbh$shape[2]
    sp = self$N_species

    # check dtype and device of disturbance
    if(!is.null(disturbance)) {
      disturbance = disturbance$to(dtype=self$dtype, device=self$device)
      disturbances_tens = torch::distr_bernoulli(probs = disturbance$squeeze(3L))$sample(patches)$permute(c(2, 3, 1))
      disturbances_tens = 1*(disturbances_tens==0)
    }

    # if y (response) is null -> simulation mode, gradients are not required (not neccessary to set them to zero but it is cleaner)
    if(is.null(y)) {
      lapply(self$parameters, function(p) p$requires_grad_(FALSE) )
    }

    # send data to correct devices (and dtypes) TODO: unncessary?
    dbh = torch_tensor(dbh, dtype=self$dtype, device=self$device)
    trees = torch_tensor(trees, dtype=self$dtype, device=self$device)
    species = torch_tensor(species, dtype=torch_int64(), device=self$device)

    # create cohort ids
    cohort_ids = torch_tensor(array(
      1:(prod(species$shape)+1),
      dim = species$shape), dtype=torch_int32(), device = self$device
    )

    # init Result tensors
    Result = lapply(1:7,function(tmp) torch::torch_zeros(list(sites, time, self$N_species), device=self$device))
    names(Result) =  c("dbh","ba", "trees", "growth", "mort", "reg", "r_mean_ha")

    # if debug modus, create empty lists
    if(debug) {
      Raw_cohort_results = list()
      Raw_cohort_ids = list()
      Raw_patch_results = list()
    }

    # if simulation mode, environmental predictions can be made a priori (it would interrupt the gradients in inference mode)
    if(is.null(y)) {
      if(!inherits(self$process_growth, "hybrid")) predGrowthGlobal = self$nn_growth(env[["growth"]])
      if(!inherits(self$process_mortality, "hybrid")) predMortGlobal = self$nn_mortality(env[["mort"]])
      if(!inherits(self$process_regeneration, "hybrid")) predRegGlobal = self$nn_regeneration(env[["reg"]])
    }

    # create process bar
    if(verbose) cli::cli_progress_bar(format = "Year: {cli::pb_current}/{cli::pb_total} {cli::pb_bar} ETA: {cli::pb_eta} ", total = time, clear = FALSE)
    for(i in 1:time){

      # In inference mode, make env predictions in each time step (to get the gradients)
      # otherwise, just take the i-th prediction
      if(!is.null(y)) {
        if(!inherits(self$process_growth, "hybrid")) pred_growth = self$nn_growth(env[["growth"]][,i,])
        if(!inherits(self$process_mortality, "hybrid")) pred_mort = self$nn_mortality(env[["mort"]][,i,])
        if(!inherits(self$process_regeneration, "hybrid")) pred_reg = self$nn_regeneration(env[["reg"]][,i,])
      } else {
        if(!inherits(self$process_growth, "hybrid")) pred_growth = predGrowthGlobal[,i,]
        if(!inherits(self$process_mortality, "hybrid")) pred_mort = predMortGlobal[,i,]
        if(!inherits(self$process_regeneration, "hybrid")) pred_reg = predRegGlobal[,i,]
      }

      # empty rate objects/tensors
      light = torch_zeros(list(sites, time,  dbh$shape[3]), device=self$device)
      g = torch_zeros(list(sites, time, dbh$shape[3]), device=self$device)
      m = torch_zeros(list(sites, time, dbh$shape[3]), device=self$device)
      r = torch_zeros(list(sites, time, dbh$shape[3]), device=self$device)
      if(debug) trees_before = torch::torch_zeros_like(g)

      # detach previous cohort objects (to interrupt the gradients)
      dbh=dbh$detach()
      trees=trees$detach()
      species=species$detach()
      cohort_ids=cohort_ids$detach()

      # Apply disturbance
      if(!is.null(disturbance)) {
        trees = trees*disturbances_tens[,i,]$unsqueeze(3L)
      }

      #=#=#=#=#=#=#=#=#=#=#=#=#=#=#=#=#=#=#=#=#=#=#=#=#=#=#=#=#=#=#=#=#=#=#=#=#=#=#=#=
      ## Demographic processes ####
      #=#=#=#=#=#=#=#=#=#=#=#=#=#=#=#=#=#=#=#=#=#=#=#=#=#=#=#=#=#=#=#=#=#=#=#=#=#=#=#=
      # check if there is at least one cohort alive (otherwise just jump directly to regeneration?)
      if(dbh$shape[3] > 0.5){
        # calculate available light for each cohort
        ### Competition 1 ####
        light = self$competition_func(
          dbh = dbh,
          species = species,
          trees = trees,
          # parHeight = parHeight,
          parComp = self$par_competition,
          h = NULL,
          # minLight = self$minLight,
          patch_size_ha = self$patch_size_ha,
          ba = NULL,
          cohortHeights = NULL
        )

        if (light$gt(1.0)$sum()$item() > 0) {
          stop("Light values > 1")
        }

        ## Growth ####
        if(!inherits(self$process_growth, "hybrid")) pred = index_species(pred_growth, species)
        else pred = env[[1]][,i,]

        g = self$growth_func(
          dbh = dbh,
          species = species,
          parGrowth = self$par_growth,
          pred = pred,
          light = light,
          trees = trees
        )
        self$g = g
        dbh_growth = dbh*g
        dbh = dbh + dbh_growth

        ## Competition 2 ####
        light = self$competition_func(
          dbh = dbh,
          species = species,
          trees = trees,
          parComp = self$par_competition,
          h = NULL,
          # minLight = self$minLight,
          patch_size_ha = self$patch_size_ha,
          ba = NULL,
          cohortHeights = NULL
        )
        # cat("Second section  B2\n")

        ## Mortality ####
        if(!inherits(self$process_mortality, "hybrid")) pred = index_species(pred_mort, species)
        else pred = env[[2]][,i,]

        m = self$mortality_func(
          dbh = dbh,
          species = species,
          trees = trees + 0.001,
          parMort = self$par_mortality,
          pred = pred,
          light = light
        )

        trees_dead = binomial_from_gamma(torch::torch_clamp(trees+trees$le(0.5)$float()+0.01, min = 1.0) , torch::torch_clamp(m, 0.01, 0.99))*trees$ge(0.5)$float()
        trees_dead = trees_dead + trees_dead$round()$detach() - trees_dead$detach()
        trees_before = trees

        #.unsqueeze(3) # TODO check!
        #trees$sub_(m)$clamp_(min = 0.0)
        trees = torch_clamp(trees - trees_dead, min = 0) #### TODO if trees = 0 then NA...prevent!
      }

      ### Competition 3 ####
      # start reg
      AL_reg = self$competition_func( # must have dimension = n species in last dim
        dbh = dbh,
        species = species,
        trees = trees,
        parComp = self$par_competition,
        h = 1,
        # minLight = self$minLight,
        patch_size_ha = self$patch_size_ha,
        ba = NULL,
        cohortHeights = NULL
      )

      ### Regeneration ####
      if(!inherits(self$process_regeneration, "hybrid"))pred = pred_reg
      else pred = env[["reg"]][,i,]

      r_mean_ha = self$regeneration_func(species = species,
                                            parReg = self$par_regeneration[,1],
                                            pred = pred,
                                            light = AL_reg)

      r_mean_patch = r_mean_ha*self$patch_size_ha

      if(self$sample_regeneration){
        r = rnbinom_torch(r_mean_patch, self$par_theta_recruits)
      }else if(!self$sample_regeneration){
        r = r_mean_patch
      }

      r = r + r$round()$detach() - r$detach()

      # New recruits
      dbh_new = ((r-1+0.1)/1e-3)$sigmoid() + (self$recruits_dbh - 1.0) # TODO: check!!! --> when r 0 dann dbh = 0, ansonsten dbh = 1 dbh[r==0] = 0
      trees_new = r
      species_new = torch_arange(1, sp, dtype=torch_int64(), device = self$device)$unsqueeze(1)$`repeat`(c(r$shape[1], r$shape[2], 1))

      # assign cohortIDs
      max_id = max(c(1,as_array(cohort_ids), na.rm = TRUE))
      new_cohort_id = torch_tensor(array(
        (max_id+1):(max_id+prod(r$shape)+1),
        dim = r$shape), dtype=torch_int32(), device = self$device
      ) #TODO check for performance

      #=#=#=#=#=#=#=#=#=#=#=#=#=#=#=#=#=#=#=#=#=#=#=#=#=#=#=#=#=#=#=#=#=#=#=#=#=#=#=#=
      ## Aggregation of rates####
      # from previous cohort
      #=#=#=#=#=#=#=#=#=#=#=#=#=#=#=#=#=#=#=#=#=#=#=#=#=#=#=#=#=#=#=#=#=#=#=#=#=#=#=#=
      if(dbh$shape[3] != 0){
        samples = vector("list", 3)
        names(samples) = c(
          "g*trees_before",
          "m*trees_before",
          "trees_before"
        )
        samples[[1]] = g*trees_before
        samples[[2]] = m*trees_before
        samples[[3]] = trees_before # original number of trees

        Results_tmp = replicate(length(samples), torch_zeros_like(Result[[1]][,i,]))
        # calculate the sum of all elements in samples over all patches for each species, patch and site
        tmp_res = aggregate_results(species, samples, Results_tmp, aggregation = "sum")

        # Aggregation [sites, patches, cohorts] --> [sites, species]:
        if(as.numeric(trees$sum() > 0)) {
          mask = tmp_res[[3]]$gt(0.5)
          # Growth
          Result[[4]][,i,][mask] = Result[[4]][,i,][mask]+tmp_res[[1]][mask]/tmp_res[[3]][mask] # summe dbh_growth / summe trees  #/cohort_counts[alive_species])
          # Mort
          Result[[5]][,i,][mask] = Result[[5]][,i,][mask]+tmp_res[[2]][mask]/tmp_res[[3]][mask] # summe dbh_growth / summe trees  #/cohort_counts[alive_species])
        }
      }
      # reg extra
      ## Regeneration count
      tmp_res = aggregate_results(species_new, list(r), list(torch::torch_zeros(Result[[1]][,i,]$shape[1], sp, device = self$device )))
      Result[[6]][,i,] = Result[[6]][,i,]$add(tmp_res[[1]])/patches

      ## Regeneration rate mean
      tmp_res = aggregate_results(species_new, list(r_mean_ha), list(torch::torch_zeros(Result[[1]][,i,]$shape[1], sp, device = self$device )))
      r_mean_ha = tmp_res[[1]]/patches
      Result[[7]][,i,] = r_mean_ha
      #=#=#=#=#=#=#=#=#=#=#=#=#=#=#=#=#=#=#=#=#=#=#=#=#=#=#=#=#=#=#=#=#=#=#=#=#=#=#=#=
      ## Update arrays ####
      # 1. Combine old cohorts and recruit cohorts
      # 2. Find dead cohorts and remove them, if possible (by finding the minimal required cohort dimension),
      #    a few dead cohorts are preserved for padding.
      #=#=#=#=#=#=#=#=#=#=#=#=#=#=#=#=#=#=#=#=#=#=#=#=#=#=#=#=#=#=#=#=#=#=#=#=#=#=#=#=

      dbh = torch::torch_cat(list(dbh, dbh_new), 3)
      trees = torch::torch_cat(list(trees, trees_new), 3)
      species = torch::torch_cat(list(species, species_new), 3)
      cohort_ids = torch::torch_cat(list(cohort_ids, new_cohort_id), 3)

      if (debug) {
        tmp = torch::torch_zeros_like(dbh_new)
        tmp[] = NaN
        g = torch::torch_cat(list(g, tmp), 3)
        m = torch::torch_cat(list(m, tmp), 3)
        trees_before = torch::torch_cat(list(trees_before, tmp), 3)
      }
      rm(dbh_new,trees_new,species_new,new_cohort_id )

      # Pad tensors, expensive, currently each timestep
      if(i %% 1 == 0){

        # Gradient shouldn't be required, also expensive for backpropagation because of reshape/view operations!
        #torch::with_no_grad({
        # Masks to find alive cohorts
          mask = (trees > 0.5)$flatten(start_dim = 1, end_dim = 2)
          org_dim = species$shape[1:2]
          org_dim_t = torch::torch_tensor(org_dim, dtype = torch_long(), device = "cpu")

          # Minimal number of cohort dimension
          non_zero_counts = mask$sum(dim=2)
          max_non_zeros = non_zero_counts$max()$item()
          sorted_tensor = torch::torch_sort(mask$float(), dim=2, descending=TRUE)[[2]]

          dbh = dbh$flatten(start_dim = 1, end_dim = 2)$gather(2, sorted_tensor)[, 1:max_non_zeros]$unflatten(1, org_dim)
          trees = trees$flatten(start_dim = 1, end_dim = 2)$gather(2, sorted_tensor)[, 1:max_non_zeros]$unflatten(1, org_dim)
          cohort_ids = cohort_ids$flatten(start_dim = 1, end_dim = 2)$gather(2, sorted_tensor)[, 1:max_non_zeros]$unflatten(1, org_dim)
          species = species$flatten(start_dim = 1, end_dim = 2)$gather(2, sorted_tensor)[, 1:max_non_zeros]$unflatten(1, org_dim)

          if(debug) {
            g = g$flatten(start_dim = 1, end_dim = 2)$gather(2, sorted_tensor)[, 1:max_non_zeros]$unflatten(1, org_dim)
            m = m$flatten(start_dim = 1, end_dim = 2)$gather(2, sorted_tensor)[, 1:max_non_zeros]$unflatten(1, org_dim)
            trees_before = trees_before$flatten(start_dim = 1, end_dim = 2)$gather(2, sorted_tensor)[, 1:max_non_zeros]$unflatten(1, org_dim)
          }

        #})
      }

      # aggregate results
      # TODO: Position of the first block?
      #=#=#=#=#=#=#=#=#=#=#=#=#=#=#=#=#=#=#=#=#=#=#=#=#=#=#=#=#=#=#=#=#=#=#=#=#=#=#=#=
      ## Aggregation of stand variables ####
      # from updated cohorts
      #=#=#=#=#=#=#=#=#=#=#=#=#=#=#=#=#=#=#=#=#=#=#=#=#=#=#=#=#=#=#=#=#=#=#=#=#=#=#=#=

      if(i > 0){
        if(dbh$shape[3] != 0){
          #dead_trees_mask = trees == 0
          dbh = dbh*trees$gt(0.5)$float()
          BA_stem_values = BA_stem(dbh = dbh)*trees
          species = species
          samples = vector("list", 3)
          samples[[1]] = trees * dbh #* mask
          samples[[2]] = BA_stem_values #* mask# torch_sigmoid((trees - 0.5)/1e-3) # better to just use greater? (Masking!) Gradients shouldn't be needed! (I think?)
          samples[[3]] = trees # torch_sigmoid((trees - 0.5)/1e-3)
          Results_tmp = replicate(length(samples), torch_zeros_like(Result[[1]][,i,]))

          tmp_res = aggregate_results(species, samples, Results_tmp)
          # BA and number of trees Result[[1]] and Result[[2]]
          if(as.numeric(trees$sum() > 0)) {
            # mask only alive trees
            mask = tmp_res[[3]]$gt(0.5)
            Result[[1]][,i,][mask] = Result[[1]][,i,][mask]+ (tmp_res[[1]][mask]/tmp_res[[3]][mask]) # /cohort_counts[alive_species]
            # BA
            Result[[2]][,i,]= Result[[2]][,i,]$add(tmp_res[[2]]$div_(patches))
            # Trees
            Result[[3]][,i,]= Result[[3]][,i,]$add(tmp_res[[3]]$div_(patches))
          }
          rm(BA_stem_values)
        }
      }
      # end aggregation

      if (debug) {
        Raw_cohort_results[[i]] = list(
          "species" = torch::as_array(species$cpu()),
          "trees" = torch::as_array(trees$cpu()),
          "dbh" = torch::as_array(dbh$cpu()),
          "m" = torch::as_array(m$cpu()),
          "g" = torch::as_array(g$cpu()),
          "trees_before" = torch::as_array(trees_before$cpu()) # noob
        )
        Raw_patch_results[[i]] = list(
          "r" = torch::as_array(r$cpu())
        )
        Raw_cohort_ids[[i]] = torch::as_array(cohort_ids$cpu())
      }

      loss = torch_zeros(7L, device = self$device)

      ##### Rework #######
      if(i > 0 && dbh$shape[3] != 0 && !is.null(y) && (i %% update_step == 0)) {
        if(i %in% year_sequence) {
          tmp_index = which(year_sequence %in% i, arr.ind = TRUE)
          #dbh
          loss[1] = self$loss_dbh_func(y[, tmp_index,,1], Result[[1]][,i,] )
          # ba
          loss[2] = self$loss_ba_func(y[, tmp_index,,2], Result[[2]][,i,] )
          # counts
          loss[3] = self$loss_trees_func(y[,tmp_index,,3], Result[[3]][,i,])


          # growth rates - check for NA in period_length, if not, then accumulate gradients?
          # currently we assume that they are constant over sites
          accumulate_gradients = y[,tmp_index,,7] |> as.matrix()
          period = unique(accumulate_gradients[,1])
          if(!is.na(period)) {
            #browser()
            loss[4] = self$loss_growth_func(y[,tmp_index,,4], Result[[4]][,(i-period+1):(i),]$mean(2) )
            # mort rates
            loss[5] = self$loss_mortality_func(y[,tmp_index,,5], Result[[5]][,(i-period+1):(i),]$mean(2))
            # reg rates ha
            loss[6] = self$loss_regeneration_func(y[,tmp_index,,6], Result[[7]][,(i-period+1):(i),]$sum(2) )#(Result[[7]][,(i-period+1),] - Result[[7]][,i,])$clamp(min = 0.0)  )
            self$obs_rec = y[,tmp_index,,6] |> as.matrix()
            self$pred_rec = Result[[7]][,(i-period+1):(i),]$sum(2) |> as.matrix()
            self$loss_raw = as.numeric(loss)
            loss$sum()$backward()
            for(j in 4:7) Result[[j]] = Result[[j]]$detach()
          } else {
            loss[4] = self$loss_growth_func(y[,tmp_index,,4], Result[[4]][,i,])
            # mort rates
            loss[5] = self$loss_mortality_func(y[,tmp_index,,5], Result[[5]][,i,])
            # reg rates ha
            loss[6] = self$loss_regeneration_func(y[,tmp_index,,6], Result[[7]][,i,])
            self$loss_raw = as.numeric(loss)
            loss$sum()$backward()
            for(j in 1:7) Result[[j]] = Result[[j]]$detach()
          }

        }
        # for(j in 1:7) Result[[j]] = Result[[j]]$detach()
      }

      if(!is.null(y)) {
        for(j in 1:3) Result[[j]] = Result[[j]]$detach()
        # if period_length = NA on all sites, it is assumed that we need only yearly gradients
        if(as.numeric(y[,,,7]$isnan()$bitwise_not()$sum()) < 0.5) for(j in 4:7) Result[[j]] = Result[[j]]$detach()

      }
      loss$detach_()

      if(verbose) cli::cli_progress_update()

    }

    #browser()

    names(Result) =  c("dbh","ba", "trees", "growth", "mort", "reg", "r_mean_ha")
    if(debug){
      Result_out = list(
        Predictions = list(
          Site = lapply(Result, function(x) as_array(x)),
          Patch = Raw_patch_results,
          Cohort = list(
            cohortStates = Raw_cohort_results,
            cohortID = Raw_cohort_ids
            # cohortID = lapply(Raw_cohort_ids, function(x) torch::as_array(x))
          )
        ),
        loss = loss)
    }else if(!debug){
      Result_out = list(
        Predictions = list(
          Site = lapply(Result, function(x) torch::as_array(x))),
        loss = loss)
    }


    if(is.null(y)) {
      lapply(self$parameters, function(p) p$requires_grad_(TRUE) )
    }

    return(Result_out)
  },

  simulate = function(env,
                      disturbance = NULL,
                      patches = 100L,
                      patch_size = 0.1,
                      init_cohort = NULL,
                      batchsize = NULL,
                      device = c("cpu", "gpu"),
                      debug = FALSE
                      ) {
    device = match.arg(device)
    if(device == "gpu") device="cuda:0"
    self$device = device
    self$patch_size_ha = patch_size

    envs = private$extract_env_method(env)

    if(!is.null(disturbance)) {
      disturbance = extract_env(~0+intensity, disturbance)
    }

    # init networks if not yet done
    private$create_nn(self$process_mortality, "mortality", dim(envs$mortality_env)[3])
    private$create_nn(self$process_growth, "growth", dim(envs$growth_env)[3])
    private$create_nn(self$process_regeneration, "regeneration", dim(envs$regeneration_env)[3])

    if(is.null(batchsize)) batchsize = nrow(envs[[1]])
    sites =  nrow(envs[[1]])

    if(is.null(init_cohort)) {
      sp = self$N_species
      self$init_cohort = CohortMat(dims = c(sites, patches, sp),
                                   dbh = array(1, dim = c(sites, patches, sp)),
                                   trees = array(1, dim = c(sites, patches, sp)),
                                   sp = sp)
    } else {
      self$init_cohort = init_cohort
    }
    self$to(device = device)
    if(is.null(disturbance)) {
      data = tensor_dataset(torch_tensor(envs[[1]], dtype=self$dtype, device=torch_device('cpu')),
                            torch_tensor(envs[[2]], dtype=self$dtype, device=torch_device('cpu')),
                            torch_tensor(envs[[3]], dtype=self$dtype, device=torch_device('cpu')),
                            torch_arange(1,dim(envs[[1]])[1])$to(dtype = torch_int64() , device=torch_device('cpu'))
      )
    } else {
      data = tensor_dataset(torch_tensor(env[[1]], dtype=self$dtype, device=torch_device('cpu')),
                            torch_tensor(env[[2]], dtype=self$dtype, device=torch_device('cpu')),
                            torch_tensor(env[[3]], dtype=self$dtype, device=torch_device('cpu')),
                            torch_arange(1, dim(envs[[1]])[1] )$to(dtype = torch_int64() , device=torch_device('cpu')),
                            torch_tensor(disturbance, dtype=self$dtype, device=torch_device('cpu'))
      )
    }

    self$eval()

    DataLoader = torch::dataloader(data, batch_size=batchsize, shuffle=FALSE, num_workers=0, pin_memory=TRUE, drop_last=FALSE)

    predictions_batch = list()
    coro::loop(for (b in DataLoader) {
      x_mort = b[[1]]$to(device = self$device, non_blocking=TRUE)
      x_growth = b[[2]]$to(device = self$device, non_blocking=TRUE)
      x_reg = b[[3]]$to(device = self$device, non_blocking=TRUE)
      ind = b[[4]]$to(device = self$device, non_blocking=TRUE)
      dist = NULL
      if(!is.null(disturbance)) dist = b[[5]]$to(device = self$device, non_blocking=TRUE)

      trees = self$init_cohort$trees$to(device = self$device, non_blocking=TRUE)[ind,]
      species = self$init_cohort$species$to(device = self$device, non_blocking=TRUE)[ind,]
      dbh = self$init_cohort$dbh$to(device = self$device, non_blocking=TRUE)[ind,]
      pred_tmp = self$forward(dbh = dbh,
                              trees = trees,
                              species = species,
                              env = list(x_mort, x_growth, x_reg),
                              disturbance = dist,
                              verbose = TRUE,
                              debug = debug)
      pred = pred_tmp[[1]]
      predictions_batch = append(predictions_batch, list(list(long = pred2DF(list(Predictions = pred), "long"), wide = pred2DF(list(Predictions = pred), "wide"))))

      })
    predictions =
      list(long = list(site = rbindlist( lapply(predictions_batch, function(X) X$long$site ))),
           wide = list(site = rbindlist( lapply(predictions_batch, function(X) X$wide$site )))
      )
    if(debug){
      predictions = list(wide = pred2DF(pred_tmp, format = "wide"), long = pred2DF(pred_tmp, format = "long"))
    }
    return(predictions)

  },


  fit = function(data = NULL,
                 env,
                 disturbance = NULL,
                 patches = 100L,
                 patch_size = 0.1,
                 init_cohort = NULL,
                 epochs = 20L,
                 lr = 0.01,
                 # # 1 -> dbh, 2 -> ba, 3 -> trees, 4 -> growth rates, 5 -> mort rates, 6 -> reg rates
                 loss = c(dbh = "mse", ba = "mse", trees = "poisson", growth = "mse", mortality = "mse", regeneration = "nbinom"), #
                 weights = rep(1, 6),
                 optimizer = optim_ignite_adam,
                 batchsize = NULL,
                 device = c("cpu", "gpu"),
                 update_step = 1L,
                 start_time = 1L,
                 plot_progress = TRUE,
                 folder = NULL,
                 checkpoints = 100L,
                 shuffle = TRUE,
                 record_gradients = FALSE,
                 ...) {

    old_par = par(no.readonly = TRUE)
    if(!any(loss %in% c("mse", "gaussian", "poisson", "nbinom"))) stop("Loss not supported")

    if(is.null(data)) {
      print("No data. Switching into simulation modus...")
      return(self$predict(env = env, patches = patches, patch_size = patch_size, batchsize=batchsize, device=device))
    }

    # setup loss functions
    private$create_loss_functions(loss, weights)

    # setup data
    device = match.arg(device)
    if(device == "gpu") device="cuda:0"
    self$device = device
    self$patch_size_ha = patch_size

    options(na.action='na.pass')
    sp = self$N_species
    if(!"period_length" %in% colnames(data)) data$period_length = NA_real_
    response = list(
      dbh = abind::abind(lapply(1:self$N_species, function(i) extract_env(~0+dbh, data[data$species==i,])), along = 3L),
      ba = abind::abind(lapply(1:sp, function(i) extract_env(~0+ba, data[data$species==i,])), along = 3L),
      trees = abind::abind(lapply(1:sp, function(i) extract_env(~0+trees, data[data$species==i,])), along = 3L),
      growth = abind::abind(lapply(1:sp, function(i) extract_env(~0+growth, data[data$species==i,])), along = 3L),
      mort = abind::abind(lapply(1:sp, function(i) extract_env(~0+mort, data[data$species==i,])), along = 3L),
      reg = abind::abind(lapply(1:sp, function(i) extract_env(~0+reg, data[data$species==i,])), along = 3L),
      period_length = abind::abind(lapply(1:sp, function(i) extract_env(~0+period_length, data[data$species==i,])), along = 3L)
    )
    options(na.action='na.omit')

    Y = torch::torch_cat(lapply(response, function(x) torch::torch_tensor(x, dtype=torch::torch_float32(), device="cpu")$unsqueeze(4)), 4)

    envs = private$extract_env_method(env)

    if(!is.null(disturbance)) {
      disturbance = extract_env(~0+intensity, disturbance)
    }

    year_sequence = which(levels(as.factor(env$year)) %in% levels(as.factor(data$year)), arr.ind = TRUE)

    # init networks if not yet done
    private$create_nn(self$process_mortality, "mortality", dim(envs$mortality_env)[3])
    private$create_nn(self$process_growth, "growth", dim(envs$growth_env)[3])
    private$create_nn(self$process_regeneration, "regeneration", dim(envs$regeneration_env)[3])

    if(is.null(batchsize)) batchsize = nrow(envs[[1]])
    sites =  nrow(envs[[1]])

    if(is.null(init_cohort)) {
      sp = self$N_species
      self$init_cohort = CohortMat(dims = c(sites, patches, sp),
                                   dbh = array(1, dim = c(sites, patches, sp)),
                                   trees = array(1, dim = c(sites, patches, sp)),
                                   sp = sp)
    } else {
      self$init_cohort = init_cohort
      if(self$init_cohort$sp != sp) stop(paste("sp in cohort", self$init_cohort$sp, "does not match sp from data", sp))
      patches = dim(self$init_cohort$species_r)[2]
    }

    if(device == "gpu") {
      device = "cuda:0"
      if(!torch::cuda_is_available()) {
        cli::cli_text("GPU device not available...")
        device = "cpu"
      }
    }

    self$to(device = device)
    if(is.null(disturbance)) {
      data = tensor_dataset(torch_tensor(envs[[1]], dtype=self$dtype, device=torch_device('cpu')),
                            torch_tensor(envs[[2]], dtype=self$dtype, device=torch_device('cpu')),
                            torch_tensor(envs[[3]], dtype=self$dtype, device=torch_device('cpu')),
                            torch_tensor(Y[,,,], dtype=self$dtype, device=torch_device('cpu')),
                            torch_arange(1,dim(envs[[1]])[1])$to(dtype = torch_int64() , device=torch_device('cpu'))
      )
    } else {
      data = tensor_dataset(torch_tensor(envs[[1]], dtype=self$dtype, device=torch_device('cpu')),
                            torch_tensor(envs[[2]], dtype=self$dtype, device=torch_device('cpu')),
                            torch_tensor(envs[[3]], dtype=self$dtype, device=torch_device('cpu')),
                            torch_tensor(Y[,,,], dtype=self$dtype, device=torch_device('cpu')),
                            torch_arange(1, dim(envs[[1]])[1] )$to(dtype = torch_int64() , device=torch_device('cpu')),
                            torch_tensor(disturbance, dtype=self$dtype, device=torch_device('cpu'))
      )
    }

    DataLoader = torch::dataloader(data, batch_size=batchsize, shuffle=shuffle, num_workers=0, pin_memory=TRUE, drop_last=TRUE)

    self$history = list()
    self$gradients = list()

    self$optimizer = optimizer(self$parameters, lr = lr, ...)

    cli::cli_progress_bar(format = "Epoch: {cli::pb_current}/{cli::pb_total} {cli::pb_bar} ETA: {cli::pb_eta} DBH: {dbh_l} BA: {ba_l} Trees: {trees_l} g: {g_l} m: {m_l} r: {r_l}", total = epochs, clear = FALSE)
    if(is.null(year_sequence)) year_sequence = 1:envs[[1]]$shape[2]

    self$train()

    for(epoch in 1:epochs){
      counter = 1
      coro::loop(for (b in DataLoader) {
        batch_loss = matrix(NA, nrow = 10000, ncol = 7L)
        x_mort =   b[[1]]$to(device = self$device, non_blocking=TRUE)
        x_growth = b[[2]]$to(device = self$device, non_blocking=TRUE)
        x_reg =    b[[3]]$to(device = self$device, non_blocking=TRUE)
        y =        b[[4]]$to(device = self$device, non_blocking=TRUE)
        ind =      b[[5]]$to(device = self$device, non_blocking=TRUE)
        dist = NULL
        if(!is.null(disturbance))
          dist =  b[[6]]$to(device = self$device, non_blocking=TRUE)

        self$optimizer$zero_grad()

        if (is.null(self$init_cohort)) {
          cohorts = CohortMat(dims = c(x$shape[1], patches, self$sp),
                                  sp = sp,
                                  device=self$device)
          trees = cohorts$trees
          species = cohorts$species
          dbh = cohorts$dbh
        } else {
          trees = self$init_cohort$trees$to(device = self$device, non_blocking=TRUE)[ind,]
          species = self$init_cohort$species$to(device = self$device, non_blocking=TRUE)[ind,]
          dbh = self$init_cohort$dbh$to(device = self$device, non_blocking=TRUE)[ind,]
        }

        pred_tmp = self$forward(dbh = dbh,
                                trees = trees,
                                species = species,
                                env = list(x_mort, x_growth, x_reg),
                                disturbance = dist,
                                start_time = start_time,
                                y = y,
                                update_step = update_step,
                                verbose = FALSE,
                                year_sequence = year_sequence)

        pred = pred_tmp[[1]]
        loss = pred_tmp[[2]]
        .null = torch::nn_utils_clip_grad_norm_(self$parameters, 2.0)

        self$optimizer$step()

        batch_loss[counter, ] =  as.numeric(loss$data()$cpu())
        counter <<- counter + 1
      })

      # too expensive with many parameters
      if(epoch %% checkpoints == 0) {
        self$param_history = c(self$param_history, list(lapply(self$parameters, function(p) as.matrix(p$cpu()))))
        if(record_gradients) {
          self$gradients = c(self$gradients, list(lapply(self$parameters, function(p) {
            if(prod(p$grad$shape) > 0.5) return(p$grad |> as.matrix())
          })))
        }
      }

      bl = colMeans(batch_loss, na.rm = TRUE)
      bl = round(bl, 5)
      dbh_l = bl[1]
      ba_l = bl[2]
      trees_l = bl[3]
      g_l = bl[4]
      m_l = bl[5]
      r_l = bl[6]

      #cat("Epoch: ", epoch, "Loss: ", bl, "\n")
      self$history[[epoch]] = colMeans(batch_loss, na.rm = TRUE)



      if(plot_progress) {
        losses = do.call(rbind, self$history)
        losses = apply(losses, 2, scales::rescale)

        par(mfrow = c(1,1))
          e = tryCatch({

             matplot(losses[,1:6], type = "l", lty = 1, col = c("#FA4D19", "#49777A", "#42DA5D","#FA8A19", "#000000", "#1992FA"),
                     lwd = 1.5,
                     las = 1, xlab = "Epochs", ylab = "Loss in %")
             legend("topright", pch = 15, bty = "n", col = c("#FA4D19", "#49777A", "#42DA5D","#FA8A19", "#000000", "#1992FA"),
                    legend = c("dbh", "ba", "trees", "growth", "mort", "reg"))


          # plot(1:epochs, y = losses[,i],
          #      xlab = "Epochs",
          #      ylab = paste0("Loss ", c("dbh", "ba", "trees", "growth", "mort", "regeneration")[i]),
          #      type = "l")
          }, error = function(e) e)
      }

      if(!is.null(folder)) {
        if(!dir.exists(folder)) dir.create(folder)
        if(epochs %% checkpoints == 0) torch::torch_save(self$clone(deep=FALSE), path = paste0(folder, "/", "epoch_", epoch, "model.pt"))
      }

      cli::cli_progress_update()

    }
    cli::cli_progress_done()


    if(torch::cuda_is_available()) torch::cuda_empty_cache()

    # ignore debugging method
    self$pred = list(long = pred2DF(list(Predictions = pred), "long"), wide = pred2DF(list(Predictions = pred), "wide"))
    do.call(par, old_par)

  },

  private = list(
    create_loss_functions = function(loss, weights) {
      for(l in 1:6) {
          tmp_loss = loss[l]
          tmp_loss_name = names(loss)[l]
          if(tmp_loss == "mse") {
            func =local({
              local_l = l
              local_weights = weights
              function(true, pred) {
                mask = true$isnan()$bitwise_not()
                if(as.logical(mask$max()$data())) return(torch::nnf_mse_loss(pred[mask], true[mask])$mean()*local_weights[local_l])
                else return(0.0)
              }
            })
          } else if(tmp_loss == "gaussian") {
            self[[paste0("par_loss_",tmp_loss_name, "_scale")]] = torch::nn_parameter(torch_tensor(0.55))
            func = local({
              local_tmp_loss_name = tmp_loss_name
              local_l = l
              local_weights = weights
              function(true, pred) {
                sigma_raw = self[[paste0("par_loss_",local_tmp_loss_name, "_scale")]]
                sigma = torch_log(1.0+torch_exp(sigma_raw) )
                mask = true$isnan()$bitwise_not()
                if(as.logical(mask$max()$data())) {
                  return(torch::distr_normal(pred[mask], scale = sigma)$log_prob(true[mask])$negative()$mean()*local_weights[local_l] + 0.001*(sigma**2))
                } else { return(0.0) }
              }
            })
          } else if(tmp_loss == "poisson") {
            func = local({
                local_l = l
                local_weights = weights
                function(true, pred) {
                  mask = true$isnan()$bitwise_not()
                  if(as.logical(mask$max()$data())) return(torch::distr_poisson(pred[mask])$log_prob(true[mask])$negative()$mean()*local_weights[local_l])
                  else return(0.0)
                }
              })
          } else if(tmp_loss == "nbinom") {
            # Trees can be also set to nbinom, recruits always (?) have theta, so create theta only for trees, otherwise use self$par_theta_recruits
            if(tmp_loss_name == "trees") {
              self[[paste0("par_loss_",tmp_loss_name, "_theta")]] = torch::nn_parameter(torch_tensor(0.5413))
              func =
                local({
                  local_tmp_loss_name = tmp_loss_name
                  local_l = l
                  local_weights = weights
                  function(true, pred) {
                    mask = true$isnan()$bitwise_not()
                    theta = 1.0/torch::nnf_softplus( self[[paste0("par_loss_",local_tmp_loss_name, "_theta")]] )
                    if(as.logical(mask$max()$data())) return(dnbinom_torch(pred[mask]+0.001, true[mask], theta)$mean()*local_weights[local_l])
                    else return(0.0)
                  }
                })
            } else if(tmp_loss_name == "regeneration") {
              func =
                local({
                  local_l = l
                  local_weights = weights
                  function(true, pred) {
                    mask = true$isnan()$bitwise_not()
                    theta = self$par_theta_recruits
                    if(as.logical(mask$max()$data())) return(dnbinom_torch(pred[mask]+0.001, true[mask], theta)$mean()*local_weights[local_l])
                    else return(0.0)
                  }
                })
            }
          }
          self[[paste0("loss_", tmp_loss_name, "_func")]] = func
      }
    },

    create_nn = function(obj, type, inputs) {
      hybrid = inherits(obj, "hybrid")
      if(is.null(self[[paste0("nn_", type)]])) {
        if(!hybrid) {
          nn =
            if(is.null(obj$NN)) build_NN(input_shape = inputs, output_shape = self$N_species, bias = TRUE, activation = "selu", hidden = obj$hidden, dropout = obj$dropout, last_activation = "linear")
            else nn

          if(!is.null(obj$initEnv)) {
            for(i in 1:length(nn$parameters)) nn$parameters[[i]]$set_data( obj$initEnv[[i]] )
          }

        } else {
          if(type == "mortality") {
<<<<<<< HEAD
            if(obj$transformer) {
              nn = hybrid_transformer(num_species = self$N_species,
                                      num_env_vars = inputs,
                                      dgtl_embedder_dim = 4L,
                                      max_len = 500L,
                                      emb_dim=obj$emb_dim,
                                      num_heads=1L,
                                      num_layers=obj$encoder_layers,
                                      dropout=0.1,
                                      dim_feedforward = obj$dim_feedforward)
            } else {
               nn = hybrid_DNN(num_species = self$N_species,
                               num_env_vars = inputs+1, +1, # because of growth!
                               emb_dim=obj$emb_dim,
                               dropout=0.1,
                               hidden = obj$hidden)
            }
=======
            nn = hybrid_transformer(num_species = self$N_species,
                                    num_env_vars = inputs,
                                    dgtl_embedder_dim = 4L,
                                    max_len = 1000L,
                                    emb_dim=30L,
                                    num_heads=1L,
                                    num_layers=obj$encoder_layers,
                                    dropout=0.1,
                                    dim_feedforward = 512L)
>>>>>>> 56ea0fc6
          }

          if(type == "growth") {
            if(obj$transformer) {
            nn = hybrid_transformer(num_species = self$N_species,
                                    num_env_vars = inputs,
                                    dgtl_embedder_dim = 3L,
<<<<<<< HEAD
                                    max_len = 500L,
                                    emb_dim=obj$emb_dim,
                                    num_heads=1L,
                                    num_layers=obj$encoder_layers,
                                    dropout=0.1,
                                    dim_feedforward = obj$dim_feedforward)
            } else {
              nn = hybrid_DNN(num_species = self$N_species,
                              num_env_vars = inputs,
                              emb_dim=obj$emb_dim,
                              dropout=0.1,
                              hidden = obj$hidden)
            }

=======
                                    max_len = 1000L,
                                    emb_dim=30L,
                                    num_heads=1L,
                                    num_layers=obj$encoder_layers,
                                    dropout=0.1,
                                    dim_feedforward = 512L)
>>>>>>> 56ea0fc6
          }
        }

        if(!obj$optimizeEnv) {
          for(p in nn$parameters) p$requires_grad_(FALSE)
        }
        self[[paste0("nn_", type)]] = nn
      }
    },

    extract_env_method = function(env) {
      mortality_env = extract_env(self$mortality_formula, env)
      growth_env = extract_env(self$growth_formula, env)
      regeneration_env = extract_env(self$regeneration_formula, env)
      return(list(mortality_env=mortality_env, growth_env=growth_env, regeneration_env=regeneration_env))
    },

    add_process = function(obj, type = c("mortality", "growth", "regeneration", "competition")) {
      type = match.arg(type)

      hybrid = FALSE
      if(inherits(obj, "hybrid")) {
        hybrid = TRUE
        func = switch(type, growth= { growth_hybrid }, mortality = { mortality_hybrid })
        obj$func = func

      }

      if(is.null(obj)) {
        func = switch(type, mortality = { mortality }, growth = { growth }, regeneration = {regeneration}, competition = { competition })
        obj = createProcess(func = func)
      }

      private$setup_species_parameters(obj, type, hybrid)

      # Train env model or not
      self[[paste0("env_", type, "_optimized")]] = obj$optimizeEnv
      self[[paste0("process_", type)]] = obj

      # process specific parameters, e.g. theta for nbinom sampling of the recruits
      if(type == "regeneration") {
        self$sample_regeneration = obj$sample_regeneration
        self$par_theta_recruits = obj$dispersion_parameter
      }

    },
    setup_species_parameters = function(obj, type, hybrid) {
      self[[paste0(type, "_func")]] = private$set_environment(obj$func)
      self[[paste0(type, "_formula")]] = obj$formula
      self$register_buffer(paste0("par_", type, "_upper"), torch::torch_tensor(get_par_boundary(obj, type, upper = TRUE)))
      self$register_buffer(paste0("par_", type, "_lower"), torch::torch_tensor(get_par_boundary(obj, type, upper = FALSE)))

      self[[paste0("par_", type, "_optimized")]] = obj$optimizeSpecies

      # to keep things simple, in case of hybrid, we will just ignore the species parameters for now....TODO!

      # if null, random initialisierung
      # else recalclate from init values the required values
      if(is.null(obj$initSpecies)) {
        self[[paste0("par_", type)]] = init_species_parameters(type, self$N_species)
      } else {
        self[[paste0("par_", type)]] = obj$initSpecies
      }


    },
    set_environment = function(fn) {
      environment(fn) = self$.__enclos_env__
      return(fn)
    }

  ),
  active = list(
    # TODO: reduce code redundancy!
    par_mortality = function(value) {
      if(missing(value)) {
        return(forward(self$par_mortality_unconstrained, self$par_mortality_upper, self$par_mortality_lower))
      } else {
        init = torch::torch_tensor( backward(value,  self$par_mortality_upper, self$par_mortality_lower) )
        if(self$par_mortality_optimized) self$par_mortality_unconstrained = torch::nn_parameter(init)
        else self$register_buffer("par_mortality_unconstrained", init) # if not trainable, the parameter should be created via register_buffer
      }
    },
    par_growth = function(value) {
      if(missing(value)) {
        return(forward(self$par_growth_unconstrained, self$par_growth_upper, self$par_growth_lower))
      } else {
        init = torch::torch_tensor( backward(value,  self$par_growth_upper, self$par_growth_lower) )
        if(self$par_growth_optimized) self$par_growth_unconstrained = torch::nn_parameter(init)
        else self$register_buffer("par_growth_unconstrained", init)
      }
    },
    par_regeneration = function(value) {
      if(missing(value)) {
        return(forward(self$par_regeneration_unconstrained, self$par_regeneration_upper, self$par_regeneration_lower))
      } else {
        init = torch::torch_tensor( backward(value,  self$par_regeneration_upper, self$par_regeneration_lower) )
        if(self$par_regeneration_optimized) self$par_regeneration_unconstrained = torch::nn_parameter(init)
        else self$register_buffer("par_regeneration_unconstrained", init)
      }
    },
    par_competition = function(value){
      if(missing(value)) {
        return(forward(self$par_competition_unconstrained, self$par_competition_upper, self$par_competition_lower))
      } else {
        init = torch::torch_tensor( backward(value,  self$par_competition_upper, self$par_competition_lower) )
        if(self$par_competition_optimized) self$par_competition_unconstrained = torch::nn_parameter(init)
        else self$register_buffer("par_competition_unconstrained", init)
      }
    },

    par_theta_recruits = function(value) {
      if(missing(value)) {
        return(1.0/(torch::nnf_softplus(self$par_theta_recruits_raw)+0.0001))
      } else {
        value = 1.0 / value - 0.0001
        self$par_theta_recruits_raw = torch::nn_parameter( torch_tensor(log( exp(value) - 1.0 )) )
      }
    },

    par_mortality_r = function() {
      return( as.matrix(self$par_mortality))
    },
    par_growth_r = function() {
      return( as.matrix(self$par_growth))
    },
    par_regeneration_r = function() {
      return( as.matrix(self$par_regeneration))
    },
    par_competition_r = function() {
      return( as.matrix(self$par_competition))
    },
    parameters_r = function() {
      return(lapply(self$parameters, function(p) as.matrix(p)))
    }
  )
)


# gg = createProcess(func = growth, optimizeSpecies = TRUE)
#
# m = finn(N_species = 5, growth_process = gg, mortality_process = createProcess(func = mortality))
# library(data.table)
# sim_env_data <- data.table(expand.grid(siteID = 1:10, year = 1:5, temp = 0.9, precip = 0.7))
#
# m = finn(N_species = 5, growth_process = gg, mortality_process = createProcess(func = mortality))
# t = m$simulate(env = sim_env_data, batchsize = 10L)
#
# data = t$wide$site
# m = finn(N_species = 5, growth_process = gg, mortality_process = createProcess(func = mortality))
# m$fit(data = data, env = sim_env_data, lr = 0.001, epochs = 20L, folder = "checkpoints", checkpoints = 5L)




# period_length

# plot(t$wide$site$dbh)
#
# list(long = list(site = rbindlist( lapply(t, function(X) X$long$site ))),
#      wide = list(site = rbindlist( lapply(t, function(X) X$wide$site )))
#      )
# rbindlist( lapply(t, function(X) X$long$site ))
# rbindlist( lapply(t, function(X) X$wide$site ))
#
# nn2 = torch::torch_load( torch::torch_serialize(m) )
# nn2$simulate(sim_env_data)

#
# m$fit(X, Y, .....)
#
# m$fit(...)
#
# # von den Prozessen, brauchen wir:
# # function
# # parameters
# # data model
# # formula
# # limits/parameter ranges der parameter?!
#
#
#
#
#
#
#
# ff = FINN(Nspecies = 5)
# ff$mortality
#
# #
# A = 5
# ff = function() A
# library(torch)
# Test = nn_module("Test",
#                  initialize = function(ff = NULL) {
#                    self$ff = ff
#                    self$nn = nn_sequential(nn_linear(5, 5))
#                    self$par = nn_parameter(torch_tensor(5.0, requires_grad = TRUE))
#                    self$register_buffer("g", torch_tensor(5.0))
#                    self[["Test"]] = nn_parameter(torch_tensor(1.0))
#                    self$egal = NULL
#                    self$optimizer = torch::optim_ignite_adagrad(params = self$par)
#
#                  },
#                  forward = function(x) torch::torch_serialize(self$clone()),
#                  active = list(
#                    testPar = function(value) {
#                      if(missing(value)) {return(self$par+5.0)}
#                      else self$par = nn_parameter(torch_tensor(value))
#                    }
#                  )
# )
# #
# nn = Test(ff)
# torch_save(nn, path = "test.pt")
# nn$forward()
# class(nn)
#
# nn2 = torch_load("test.pt")
# nn2$parameters

# nn$parameters
# nn$test_NN
#
# nn$to(device = "mps")
#
# nn$optimizer$param_groups
# nn$test2 = nn_parameter(torch_tensor(3.0))
#
# nn$testPar = 10.0
# nn$testPar
#
# nn$parameters
# nn$g =torch_tensor(3.0, requires_grad = TRUE)
# nn$g
#
# nn$ff()
# nn$par
#
# nn2 = torch::torch_load( torch::torch_serialize(m) )
# nn2$parameters
# nn2$optimizer$param_groups
#
# torch::torch_save(nn, "T.RDS")
# nn2 = torch_load("T.RDS")
# nn2$ff()
# nn2$par
#
#
# binomial_coefficient = function(n, x){
#   return(torch::torch_exp(torch::torch_lgamma((n + 1.0)) -
#                             torch::torch_lgamma((x + 1.0)) -
#                             torch::torch_lgamma((n - x + 1.0))))
# }
#
# binomial_likelihood = function(x, n, p) {
#   binom_coeff = binomial_coefficient(n, x)
#   likelihood = binom_coeff * (p ** x) * ((1 - p) ** (n - x))
#   return(likelihood$log())
# }
# binomial_likelihood(7, 10, 0.3)
# dbinom(7, 10, 0.3, log = TRUE)<|MERGE_RESOLUTION|>--- conflicted
+++ resolved
@@ -919,7 +919,6 @@
 
         } else {
           if(type == "mortality") {
-<<<<<<< HEAD
             if(obj$transformer) {
               nn = hybrid_transformer(num_species = self$N_species,
                                       num_env_vars = inputs,
@@ -928,7 +927,7 @@
                                       emb_dim=obj$emb_dim,
                                       num_heads=1L,
                                       num_layers=obj$encoder_layers,
-                                      dropout=0.1,
+                                      dropout=obj$dropout,
                                       dim_feedforward = obj$dim_feedforward)
             } else {
                nn = hybrid_DNN(num_species = self$N_species,
@@ -937,17 +936,6 @@
                                dropout=0.1,
                                hidden = obj$hidden)
             }
-=======
-            nn = hybrid_transformer(num_species = self$N_species,
-                                    num_env_vars = inputs,
-                                    dgtl_embedder_dim = 4L,
-                                    max_len = 1000L,
-                                    emb_dim=30L,
-                                    num_heads=1L,
-                                    num_layers=obj$encoder_layers,
-                                    dropout=0.1,
-                                    dim_feedforward = 512L)
->>>>>>> 56ea0fc6
           }
 
           if(type == "growth") {
@@ -955,12 +943,11 @@
             nn = hybrid_transformer(num_species = self$N_species,
                                     num_env_vars = inputs,
                                     dgtl_embedder_dim = 3L,
-<<<<<<< HEAD
                                     max_len = 500L,
                                     emb_dim=obj$emb_dim,
                                     num_heads=1L,
                                     num_layers=obj$encoder_layers,
-                                    dropout=0.1,
+                                    dropout=obj$dropout,
                                     dim_feedforward = obj$dim_feedforward)
             } else {
               nn = hybrid_DNN(num_species = self$N_species,
@@ -970,14 +957,6 @@
                               hidden = obj$hidden)
             }
 
-=======
-                                    max_len = 1000L,
-                                    emb_dim=30L,
-                                    num_heads=1L,
-                                    num_layers=obj$encoder_layers,
-                                    dropout=0.1,
-                                    dim_feedforward = 512L)
->>>>>>> 56ea0fc6
           }
         }
 
