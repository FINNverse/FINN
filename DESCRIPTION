Package: FINN
Type: Package
Title: Forest Informed Neural Networks
Version: 0.0.900
Authors@R: 
    c(person(given = "Maximilian",
             family = "Pichler",
             role = c("aut", "cre"),
             email = "maximilian.pichler@biologie.uni-regensburg.de",
             comment = c(ORCID = "0000-0003-2252-8327")),
      person(given = "Yannek",
             family = "Käber",
             role = "aut",
             email = "y.kaeber@posteo.de",
             comment = c(ORCID = "0000-0002-7041-9849")))
Maintainer: The package maintainer <yourself@somewhere.net>
Description: Forest informed neural networks
License: GPL (>= 3)
Encoding: UTF-8
LazyData: true
LinkingTo: Rcpp
Imports: 
    abind,
    cli,
    crayon,
    dplyr,
    stats,
    utils,
    data.table,
    coro,
    R6,
    Rcpp,
    mathjaxr,
    torch,
    ggplot2,
    viridis
Suggests:
    testthat (>= 3.0.0),
    knitr,
    rmarkdown
RoxygenNote: 7.3.2
Roxygen: list(old_usage = FALSE, markdown = TRUE)
VignetteBuilder: knitr
RdMacros: mathjaxr
Config/testthat/edition: 3
Collate: 
    'CohortMat.R'
    'FINNbase.R'
    'FINN.R'
    'Processes.R'
    'RcppExports.R'
    'calibrate-height.R'
    'climateDF2array.R'
    'create-help-plots.R'
<<<<<<< HEAD
    'utils.R'
    'zzz.R'
=======
    'distributions.R'
    'helpers.R'
    'utils.R'
>>>>>>> 20b73cad
<|MERGE_RESOLUTION|>--- conflicted
+++ resolved
@@ -52,11 +52,5 @@
     'calibrate-height.R'
     'climateDF2array.R'
     'create-help-plots.R'
-<<<<<<< HEAD
     'utils.R'
-    'zzz.R'
-=======
-    'distributions.R'
-    'helpers.R'
-    'utils.R'
->>>>>>> 20b73cad
+    'zzz.R'